--- conflicted
+++ resolved
@@ -20,15 +20,8 @@
     video_metadatas = geotag_videos_from_video.GeotagVideosFromVideo().to_description(
         [Path(parsed_args.source_mp4_path)]
     )
-<<<<<<< HEAD
-    metadata = video_metadatas[0]
-    #print(metadata)
-    generator = camm_builder.camm_sample_generator2(
-        VideoUploader.prepare_camm_info(metadata)
-=======
     generator = camm_builder.camm_sample_generator2(
         VideoUploader.prepare_camm_info(video_metadatas[0])
->>>>>>> f33bd357
     )
     with open(parsed_args.source_mp4_path, "rb") as src_fp:
         with open(parsed_args.target_mp4_path, "wb") as tar_fp:
