from __future__ import annotations

import argparse
import datetime
import pathlib
import typing as T

import gpxpy
import gpxpy.gpx

<<<<<<< HEAD
from mapillary_tools import blackvue_parser, geo, utils
from mapillary_tools.geotag import utils as geotag_utils
=======
from mapillary_tools import geo, utils
from mapillary_tools.geotag import blackvue_parser


def _convert_points_to_gpx_segment(
    points: T.Sequence[geo.Point],
) -> gpxpy.gpx.GPXTrackSegment:
    gpx_segment = gpxpy.gpx.GPXTrackSegment()
    for point in points:
        gpx_segment.points.append(
            gpxpy.gpx.GPXTrackPoint(
                point.lat,
                point.lon,
                elevation=point.alt,
                time=datetime.datetime.fromtimestamp(point.time, datetime.timezone.utc),
            )
        )
    return gpx_segment
>>>>>>> d01574c3


def _parse_gpx(path: pathlib.Path) -> list[geo.Point] | None:
    with path.open("rb") as fp:
        points = blackvue_parser.extract_points(fp)
    return points


def _convert_to_track(path: pathlib.Path):
    track = gpxpy.gpx.GPXTrack()
    points = _parse_gpx(path)
    if points is None:
        raise RuntimeError(f"Invalid BlackVue video {path}")

    segment = _convert_points_to_gpx_segment(points)
    track.segments.append(segment)
    with path.open("rb") as fp:
        model = blackvue_parser.extract_camera_model(fp)
    track.description = f"Extracted from {model}"
    track.name = path.name
    return track


def main():
    parser = argparse.ArgumentParser()
    parser.add_argument("blackvue_video_path", nargs="+")
    parsed = parser.parse_args()

    gpx = gpxpy.gpx.GPX()
    for p in utils.find_videos([pathlib.Path(p) for p in parsed.blackvue_video_path]):
        gpx.tracks.append(_convert_to_track(p))
    print(gpx.to_xml())


if __name__ == "__main__":
    main()<|MERGE_RESOLUTION|>--- conflicted
+++ resolved
@@ -8,12 +8,7 @@
 import gpxpy
 import gpxpy.gpx
 
-<<<<<<< HEAD
-from mapillary_tools import blackvue_parser, geo, utils
-from mapillary_tools.geotag import utils as geotag_utils
-=======
-from mapillary_tools import geo, utils
-from mapillary_tools.geotag import blackvue_parser
+from mapillary_tools import geo, utils, blackvue_parser
 
 
 def _convert_points_to_gpx_segment(
@@ -30,7 +25,6 @@
             )
         )
     return gpx_segment
->>>>>>> d01574c3
 
 
 def _parse_gpx(path: pathlib.Path) -> list[geo.Point] | None:
