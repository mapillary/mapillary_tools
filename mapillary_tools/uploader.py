from exif_read import ExifRead
import json
import os
import urllib2
import urllib
import httplib
import datetime
import socket
import mimetypes
import random
import string
from Queue import Queue
import threading
import time
import config
import getpass
import sys
import processing
import requests
import yaml
from tqdm import tqdm
from . import ipc
from .error import print_error
from .utils import force_decode
from gpx_from_blackvue import gpx_from_blackvue, get_points_from_bv
from process_video import get_video_start_time_blackvue
from geo import get_timezone_and_utc_offset
from camera_support.prepare_blackvue_videos import get_blackvue_info
if os.getenv("AWS_S3_ENDPOINT", None) is None:
    MAPILLARY_UPLOAD_URL = "https://secure-upload.mapillary.com"
else:
    MAPILLARY_UPLOAD_URL = "{}/{}".format(
        os.getenv("AWS_S3_ENDPOINT"), "mtf-upload-images")

MAPILLARY_DIRECT_UPLOAD_URL = "https://s3-eu-west-1.amazonaws.com/mapillary.uploads.images"
PERMISSION_HASH = "eyJleHBpcmF0aW9uIjoiMjAyMC0wMS0wMVQwMDowMDowMFoiLCJjb25kaXRpb25zIjpbeyJidWNrZXQiOiJtYXBpbGxhcnkudXBsb2Fkcy5pbWFnZXMifSxbInN0YXJ0cy13aXRoIiwiJGtleSIsIiJdLHsiYWNsIjoicHJpdmF0ZSJ9LFsic3RhcnRzLXdpdGgiLCIkQ29udGVudC1UeXBlIiwiIl0sWyJjb250ZW50LWxlbmd0aC1yYW5nZSIsMCwyMDQ4NTc2MF1dfQ=="
SIGNATURE_HASH = "f6MHj3JdEq8xQ/CmxOOS7LvMxoI="
BOUNDARY_CHARS = string.digits + string.ascii_letters
NUMBER_THREADS = int(os.getenv('NUMBER_THREADS', '5'))
MAX_ATTEMPTS = int(os.getenv('MAX_ATTEMPTS', '50'))
UPLOAD_PARAMS = {"url": MAPILLARY_UPLOAD_URL, "permission": PERMISSION_HASH,  # TODO: This URL is dynamic in api 2.0
                 "signature": SIGNATURE_HASH, "aws_key": "AKIAI2X3BJAT2W75HILA"}
CLIENT_ID = os.getenv("MAPILLARY_WEB_CLIENT_ID",
                      "MkJKbDA0bnZuZlcxeTJHTmFqN3g1dzo1YTM0NjRkM2EyZGU5MzBh")
DRY_RUN = bool(os.getenv('DRY_RUN', False))

if os.getenv("API_PROXY_HOST", None) is None:
    API_ENDPOINT = "https://a.mapillary.com"
else:
    API_ENDPOINT = "http://{}".format(os.getenv("API_PROXY_HOST"))
LOGIN_URL = "{}/v2/ua/login?client_id={}".format(API_ENDPOINT, CLIENT_ID)
ORGANIZATIONS_URL = API_ENDPOINT + "/v3/users/{}/organizations?client_id={}"
USER_URL = API_ENDPOINT + "/v3/users?usernames={}&client_id={}"
ME_URL = "{}/v3/me?client_id={}".format(API_ENDPOINT, CLIENT_ID)
USER_UPLOAD_URL = API_ENDPOINT + "/v3/users/{}/upload_tokens?client_id={}"
USER_UPLOAD_SECRETS = API_ENDPOINT + "/v3/users/{}/upload_secrets?client_id={}"
UPLOAD_STATUS_PAIRS = {"upload_success": "upload_failed",
                       "upload_failed": "upload_success"}
GLOBAL_CONFIG_FILEPATH = os.getenv("GLOBAL_CONFIG_FILEPATH", os.path.join(os.path.expanduser('~'),
                                                                          ".config", "mapillary", 'configs', CLIENT_ID))


class UploadThread(threading.Thread):
    def __init__(self, queue):
        threading.Thread.__init__(self)
        self.q = queue
        self.total_task = self.q.qsize()

    def run(self):
        while not self.q.empty():
            # fetch file from the queue and upload
            try:
                filepath, max_attempts, params = self.q.get(timeout=5)
            except:
                #If it can't get a task after 5 seconds, continue and check if task list is empty
                continue
            progress(self.total_task - self.q.qsize(), self.total_task,
                        '... {} images left.'.format(self.q.qsize()))
            upload_file(filepath, max_attempts, **params)
            self.q.task_done()


# TODO note that this is not looked into, but left as out of improvement scope
def encode_multipart(fields, files, boundary=None):
    """
    Encode dict of form fields and dict of files as multipart/form-data.
    Return tuple of (body_string, headers_dict). Each value in files is a dict
    with required keys 'filename' and 'content', and optional 'mimetype' (if
    not specified, tries to guess mime type or uses 'application/octet-stream').

    From MIT licensed recipe at
    http://code.activestate.com/recipes/578668-encode-multipart-form-data-for-uploading-files-via/
    """
    def escape_quote(s):
        return s.replace('"', '\\"')

    if boundary is None:
        boundary = ''.join(random.choice(BOUNDARY_CHARS) for i in range(30))
    lines = []

    for name, value in fields.items():
        lines.extend((
            '--{0}'.format(boundary),
            'Content-Disposition: form-data; name="{0}"'.format(
                escape_quote(name)),
            '',
            str(value),
        ))

    for name, value in files.items():
        filename = value['filename']
        if 'mimetype' in value:
            mimetype = value['mimetype']
        else:
            mimetype = mimetypes.guess_type(
                filename)[0] or 'application/octet-stream'
        lines.extend((
            '--{0}'.format(boundary),
            'Content-Disposition: form-data; name="{0}"; filename="{1}"'.format(
                escape_quote(name), escape_quote(filename)),
            'Content-Type: {0}'.format(mimetype),
            '',
            value['content'],
        ))

    lines.extend((
        '--{0}--'.format(boundary),
        '',
    ))
    body = '\r\n'.join(lines)

    headers = {
        'Content-Type': 'multipart/form-data; boundary={0}'.format(boundary),
        'Content-Length': str(len(body)),
    }
    return (body, headers)


def prompt_to_finalize(subcommand):
    for i in range(3):
        finalize = raw_input(
            "Finalize all {} in this import? [y/n]: ".format(subcommand))
        if finalize in ["y", "Y", "yes", "Yes"]:
            return 1
        elif finalize in ["n", "N", "no", "No"]:
            return 0
        else:
            print('Please answer y or n. Try again.')
    return 0


def flag_finalization(finalize_file_list):
    for file in finalize_file_list:
        finalize_flag = os.path.join(log_rootpath(file), "upload_finalized")
        open(finalize_flag, 'a').close()


def get_upload_url(credentials):
    '''
    Returns upload URL using new upload API
    '''
    request_url = USER_UPLOAD_SECRETS.format(
        credentials["MAPSettingsUserKey"], CLIENT_ID)
    request = urllib2.Request(request_url)
    request.add_header('Authorization', 'Bearer {}'.format(
        credentials["user_upload_token"]))
    try:
        response = json.loads(urllib2.urlopen(request).read())
    except requests.exceptions.HTTPError as e:
        print("Error getting upload parameters, upload could not start")
        sys.exit(1)
    return response


def get_upload_file_list(import_path, skip_subfolders=False):
    upload_file_list = []
    if skip_subfolders:
        upload_file_list.extend(os.path.join(os.path.abspath(import_path), file) for file in os.listdir(import_path) if file.lower().endswith(
            ('jpg', 'jpeg', 'tif', 'tiff', 'pgm', 'pnm', 'gif')) and preform_upload(import_path, file))
    else:
        for root, dir, files in os.walk(import_path):
            if os.path.join(".mapillary", "logs") in root:
                continue
            upload_file_list.extend(os.path.join(os.path.abspath(root), file) for file in files if file.lower().endswith(
                ('jpg', 'jpeg', 'tif', 'tiff', 'pgm', 'pnm', 'gif')) and preform_upload(root, file))
    return sorted(upload_file_list)


# get a list of video files in a video_file
# TODO: Create list of supported files instead of adding only these 3
def get_video_file_list(video_file, skip_subfolders=False):
    video_file_list = []
    if skip_subfolders:
        video_file_list.extend(os.path.join(os.path.abspath(video_file), file)
                               for file in os.listdir(video_file) if (file.lower().endswith(('mp4')) or file.lower().endswith(('tavi')) or file.lower().endswith(('avi')) or file.lower().endswith(('mov'))))
    else:
        for root, dir, files in os.walk(video_file):
            video_file_list.extend(os.path.join(os.path.abspath(root), file)
                                   for file in files if (file.lower().endswith(('mp4')) or file.lower().endswith(('tavi')) or file.lower().endswith(('avi')) or file.lower().endswith(('mov'))))
    return sorted(video_file_list)


def get_total_file_list(import_path, skip_subfolders=False):
    total_file_list = []
    if skip_subfolders:
        total_file_list.extend(os.path.join(os.path.abspath(import_path), file) for file in os.listdir(import_path) if file.lower().endswith(
            ('jpg', 'jpeg', 'tif', 'tiff', 'pgm', 'pnm', 'gif')))
    else:
        for root, dir, files in os.walk(import_path):
            if os.path.join(".mapillary", "logs") in root:
                continue
            total_file_list.extend(os.path.join(os.path.abspath(root), file) for file in files if file.lower(
            ).endswith(('jpg', 'jpeg', 'tif', 'tiff', 'pgm', 'pnm', 'gif')))
    return sorted(total_file_list)


def get_failed_upload_file_list(import_path, skip_subfolders=False):
    failed_upload_file_list = []
    if skip_subfolders:
        failed_upload_file_list.extend(os.path.join(os.path.abspath(import_path), file) for file in os.listdir(import_path) if file.lower().endswith(
            ('jpg', 'jpeg', 'tif', 'tiff', 'pgm', 'pnm', 'gif')) and failed_upload(import_path, file))
    else:
        for root, dir, files in os.walk(import_path):
            if os.path.join(".mapillary", "logs") in root:
                continue
            failed_upload_file_list.extend(os.path.join(os.path.abspath(root), file) for file in files if file.lower(
            ).endswith(('jpg', 'jpeg', 'tif', 'tiff', 'pgm', 'pnm', 'gif')) and failed_upload(root, file))

    return sorted(failed_upload_file_list)


def get_success_upload_file_list(import_path, skip_subfolders=False):
    success_upload_file_list = []
    if skip_subfolders:
        success_upload_file_list.extend(os.path.join(os.path.abspath(import_path), file) for file in os.listdir(import_path) if file.lower().endswith(
            ('jpg', 'jpeg', 'tif', 'tiff', 'pgm', 'pnm', 'gif')) and success_upload(import_path, file))
    else:
        for root, dir, files in os.walk(import_path):
            if os.path.join(".mapillary", "logs") in root:
                continue
            success_upload_file_list.extend(os.path.join(os.path.abspath(root), file) for file in files if file.lower(
            ).endswith(('jpg', 'jpeg', 'tif', 'tiff', 'pgm', 'pnm', 'gif')) and success_upload(root, file))

    return sorted(success_upload_file_list)


def success_upload(root, file):
    file_path = os.path.join(root, file)
    log_root = log_rootpath(file_path)
    upload_success = os.path.join(log_root, "upload_success")
    upload_finalization = os.path.join(log_root, "upload_finalized")
    manual_upload = os.path.join(log_root, "manual_upload")
    success = (os.path.isfile(
        upload_success) and not os.path.isfile(manual_upload)) or (os.path.isfile(upload_success) and os.path.isfile(manual_upload) and os.path.isfile(upload_finalization))
    return success


def get_success_only_manual_upload_file_list(import_path, skip_subfolders=False):
    success_only_manual_upload_file_list = []
    if skip_subfolders:
        success_only_manual_upload_file_list.extend(os.path.join(os.path.abspath(import_path), file) for file in os.listdir(import_path) if file.lower().endswith(
            ('jpg', 'jpeg', 'tif', 'tiff', 'pgm', 'pnm', 'gif')) and success_only_manual_upload(import_path, file))
    else:
        for root, dir, files in os.walk(import_path):
            if os.path.join(".mapillary", "logs") in root:
                continue
            success_only_manual_upload_file_list.extend(os.path.join(os.path.abspath(root), file) for file in files if file.lower(
            ).endswith(('jpg', 'jpeg', 'tif', 'tiff', 'pgm', 'pnm', 'gif')) and success_only_manual_upload(root, file))

    return sorted(success_only_manual_upload_file_list)


def success_only_manual_upload(root, file):
    file_path = os.path.join(root, file)
    log_root = log_rootpath(file_path)
    upload_success = os.path.join(log_root, "upload_success")
    manual_upload = os.path.join(log_root, "manual_upload")
    success = os.path.isfile(upload_success) and os.path.isfile(manual_upload)
    return success


def preform_upload(root, file):
    file_path = os.path.join(root, file)
    log_root = log_rootpath(file_path)
    process_success = os.path.join(
        log_root, "mapillary_image_description_success")
    duplicate = os.path.join(log_root, "duplicate")
    upload_succes = os.path.join(log_root, "upload_success")
    upload = not os.path.isfile(upload_succes) and os.path.isfile(
        process_success) and not os.path.isfile(duplicate)
    return upload


def failed_upload(root, file):
    file_path = os.path.join(root, file)
    log_root = log_rootpath(file_path)
    process_failed = os.path.join(
        log_root, "mapillary_image_description_failed")
    duplicate = os.path.join(log_root, "duplicate")
    upload_failed = os.path.join(log_root, "upload_failed")
    failed = os.path.isfile(
        upload_failed) and not os.path.isfile(process_failed) and not os.path.isfile(
        duplicate)
    return failed


def get_finalize_file_list(import_path, skip_subfolders=False):
    finalize_file_list = []
    if skip_subfolders:
        finalize_file_list.extend(os.path.join(os.path.abspath(import_path), file) for file in os.listdir(import_path) if file.lower().endswith(
            ('jpg', 'jpeg', 'tif', 'tiff', 'pgm', 'pnm', 'gif')) and preform_finalize(import_path, file))
    else:
        for root, dir, files in os.walk(import_path):
            if os.path.join(".mapillary", "logs") in root:
                continue
            finalize_file_list.extend(os.path.join(os.path.abspath(root), file) for file in files if file.lower().endswith(
                ('jpg', 'jpeg', 'tif', 'tiff', 'pgm', 'pnm', 'gif')) and preform_finalize(root, file))

    return sorted(finalize_file_list)


def preform_finalize(root, file):
    file_path = os.path.join(root, file)
    log_root = log_rootpath(file_path)
    upload_succes = os.path.join(log_root, "upload_success")
    upload_finalized = os.path.join(log_root, "upload_finalized")
    manual_upload = os.path.join(log_root, "manual_upload")
    finalize = os.path.isfile(
        upload_succes) and not os.path.isfile(upload_finalized) and os.path.isfile(manual_upload)
    return finalize


def print_summary(file_list):
    # inform upload has finished and print out the summary
    print("Done uploading {} images.".format(
        len(file_list)))  # improve upload summary


def get_upload_token(mail, pwd):
    '''
    Get upload token
    '''
    try:
        params = urllib.urlencode({"email": mail, "password": pwd})
        response = urllib.urlopen(LOGIN_URL, params)
    except:
        return None
    resp = json.loads(response.read())
    if not resp or 'token' not in resp:
        return None
    return resp['token']


def get_organization_key(user_key, organization_username, upload_token):

    organization_key = None
    call = ORGANIZATIONS_URL.format(user_key, CLIENT_ID)
    req = urllib2.Request(call)
    req.add_header('Authorization', 'Bearer {}'.format(upload_token))
    resp = json.loads(urllib2.urlopen(req).read())

    organization_usernames = []
    for org in resp:
        organization_usernames.append(org['name'])
        if org['name'] == organization_username:
            organization_key = org['key']

    if not organization_key:
        print("No valid organization key found for organization user name " +
              organization_username)
        print("Available organization user names for current user are : ")
        print(organization_usernames)
        sys.exit(1)
    return organization_key


def validate_organization_key(user_key, organization_key, upload_token):

    call = ORGANIZATIONS_URL.format(user_key, CLIENT_ID)
    req = urllib2.Request(call)
    req.add_header('Authorization', 'Bearer {}'.format(upload_token))
    resp = json.loads(urllib2.urlopen(req).read())
    for org in resp:
        if org['key'] == organization_key:
            return
    print("Organization key does not exist.")
    sys.exit(1)


def validate_organization_privacy(user_key, organization_key, private, upload_token):

    call = ORGANIZATIONS_URL.format(user_key, CLIENT_ID)
    req = urllib2.Request(call)
    req.add_header('Authorization', 'Bearer {}'.format(upload_token))
    resp = json.loads(urllib2.urlopen(req).read())

    for org in resp:
        if org['key'] == organization_key:
            if (private and (('private_repository' not in org) or not org['private_repository'])) or (not private and (('public_repository' not in org) or not org['public_repository'])):
                print(
                    "Organization privacy does not match provided privacy settings.")
                privacy = "private" if 'private_repository' in org and org[
                    'private_repository'] else "public"
                privacy_provided = "private" if private else "public"
                print("Organization " +
                      org['name'] + " with key " + org['key'] + " is " + privacy + " while your import privacy settings state " + privacy_provided)
                sys.exit(1)


def progress(count, total, suffix=''):
    '''
    Display progress bar
    sources: https://gist.github.com/vladignatyev/06860ec2040cb497f0f3
    '''
    bar_len = 60
    filled_len = int(round(bar_len * count / float(total)))
    percents = round(100.0 * count / float(total), 1)
    bar = '=' * filled_len + '-' * (bar_len - filled_len)
    sys.stdout.write('[%s] %s%s %s\r' % (bar, percents, '%', suffix))
    sys.stdout.flush()


def prompt_user_for_user_items(user_name):
    user_items = {}
    print("Enter user credentials for user " + user_name + " :")
    user_email = raw_input("Enter email : ")
    user_password = getpass.getpass("Enter user password : ")
    user_key = get_user_key(user_name)
    if not user_key:
        return None
    upload_token = get_upload_token(
        user_email, user_password)
    if not upload_token:
        return None
    user_permission_hash, user_signature_hash = get_user_hashes(
        user_key, upload_token)

    user_items["MAPSettingsUsername"] = user_name
    user_items["MAPSettingsUserKey"] = user_key

    user_items["user_upload_token"] = upload_token
    user_items["user_permission_hash"] = user_permission_hash
    user_items["user_signature_hash"] = user_signature_hash

    return user_items


def authenticate_user(user_name):
    user_items = None
    if os.path.isfile(GLOBAL_CONFIG_FILEPATH):
        global_config_object = config.load_config(GLOBAL_CONFIG_FILEPATH)
        if user_name in global_config_object.sections():
            user_items = config.load_user(global_config_object, user_name)
            return user_items
    user_items = prompt_user_for_user_items(user_name)
    if not user_items:
        return None
    try:
        config.create_config(GLOBAL_CONFIG_FILEPATH)
    except Exception as e:
        print("Failed to create authentication config file due to {}".format(e))
        sys.exit(1)
    config.update_config(
        GLOBAL_CONFIG_FILEPATH, user_name, user_items)
    return user_items


def authenticate_with_email_and_pwd(user_email, user_password):
    '''
    Authenticate the user by passing the email and password.
    This function avoids prompting the command line for user credentials and is useful for calling tools programmatically
    '''
    if user_email is None or user_password is None:
        raise ValueError(
            'Could not authenticate user. Missing username or password')
    upload_token = uploader.get_upload_token(user_email, user_password)
    if not upload_token:
        print("Authentication failed for user name " +
              user_name + ", please try again.")
        sys.exit(1)
    user_key = get_user_key(user_name)
    if not user_key:
        print("User name {} does not exist, please try again or contact Mapillary user support.".format(
            user_name))
        sys.exit(1)
    user_permission_hash, user_signature_hash = get_user_hashes(
        user_key, upload_token)

    user_items["MAPSettingsUsername"] = section
    user_items["MAPSettingsUserKey"] = user_key

    user_items["user_upload_token"] = upload_token
    user_items["user_permission_hash"] = user_permission_hash
    user_items["user_signature_hash"] = user_signature_hash
    return user_items


def get_master_key():
    master_key = ""
    if os.path.isfile(GLOBAL_CONFIG_FILEPATH):
        global_config_object = config.load_config(GLOBAL_CONFIG_FILEPATH)
        if "MAPAdmin" in global_config_object.sections():
            admin_items = config.load_user(global_config_object, "MAPAdmin")
            if "MAPILLARY_SECRET_HASH" in admin_items:
                master_key = admin_items["MAPILLARY_SECRET_HASH"]
            else:
                create_config = raw_input(
                    "Master upload key does not exist in your global Mapillary config file, set it now?")
                if create_config in ["y", "Y", "yes", "Yes"]:
                    master_key = set_master_key()
        else:
            create_config = raw_input(
                "MAPAdmin section not in your global Mapillary config file, set it now?")
            if create_config in ["y", "Y", "yes", "Yes"]:
                master_key = set_master_key()
    else:
        create_config = raw_input(
            "Master upload key needs to be saved in the global Mapillary config file, which does not exist, create one now?")
        if create_config in ["y", "Y", "yes", "Yes"]:
            config.create_config(GLOBAL_CONFIG_FILEPATH)
            master_key = set_master_key()

    return master_key


def set_master_key():
    config_object = config.load_config(GLOBAL_CONFIG_FILEPATH)
    section = "MAPAdmin"
    if section not in config_object.sections():
        config_object.add_section(section)
    master_key = raw_input("Enter the master key : ")
    if master_key != "":
        config_object = config.set_user_items(
            config_object, section, {"MAPILLARY_SECRET_HASH": master_key})
        config.save_config(config_object, GLOBAL_CONFIG_FILEPATH)
    return master_key


def get_user_key(user_name):
    try:
        req = urllib2.Request(USER_URL.format(
            urllib2.quote(user_name), CLIENT_ID))
        resp = json.loads(urllib2.urlopen(req).read())
    except:
        return None
    if not resp or 'key' not in resp[0]:
        print_error("Error, user name {} does not exist...".format(user_name))
        return None
    return resp[0]['key']


def get_user_hashes(user_key, upload_token):
    user_permission_hash = ""
    user_signature_hash = ""
    req = urllib2.Request(USER_UPLOAD_URL.format(user_key, CLIENT_ID))
    req.add_header('Authorization', 'Bearer {}'.format(upload_token))
    resp = json.loads(urllib2.urlopen(req).read())
    if 'images_hash' in resp:
        user_signature_hash = resp['images_hash']
    if 'images_policy' in resp:
        user_permission_hash = resp['images_policy']

    return (user_permission_hash, user_signature_hash)


def get_user(jwt):
    req = urllib2.Request(ME_URL)
    req.add_header('Authorization', 'Bearer {}'.format(jwt))
    return json.loads(urllib2.urlopen(req).read())


def upload_done_file(url, permission, signature, key=None, aws_key=None):

    # upload with many attempts to avoid issues
    max_attempts = 100
    s3_filename = "DONE"
    if key is None:
        s3_key = s3_filename
    else:
        s3_key = key + s3_filename

    parameters = {"key": s3_key, "AWSAccessKeyId": aws_key, "acl": "private",
                  "policy": permission, "signature": signature, "Content-Type": "image/jpeg"}

    encoded_string = ''

    data, headers = encode_multipart(
        parameters, {'file': {'filename': s3_filename, 'content': encoded_string}})
    if DRY_RUN == False:
        displayed_upload_error = False
        for attempt in range(max_attempts):
            # Initialize response before each attempt
            response = None
            try:
                request = urllib2.Request(url, data=data, headers=headers)
                response = urllib2.urlopen(request)
                if response.getcode() == 204:
                    if displayed_upload_error == True:
                        print("Successful upload of {} on attempt {}".format(
                            s3_filename, attempt+1))
                break  # attempts
            except urllib2.HTTPError as e:
                print("HTTP error: {} on {}, will attempt upload again for {} more times".format(
                    e, s3_filename, max_attempts - attempt - 1))
                displayed_upload_error = True
                time.sleep(5)
            except urllib2.URLError as e:
                print("URL error: {} on {}, will attempt upload again for {} more times".format(
                    e, s3_filename, max_attempts - attempt - 1))
                time.sleep(5)
            except httplib.HTTPException as e:
                print("HTTP exception: {} on {}, will attempt upload again for {} more times".format(
                    e, s3_filename, max_attempts - attempt - 1))
                time.sleep(5)
            except OSError as e:
                print("OS error: {} on {}, will attempt upload again for {} more times".format(
                    e, s3_filename, max_attempts - attempt - 1))
                time.sleep(5)
            except socket.timeout as e:
                # Specific timeout handling for Python 2.7
                print("Timeout error: {0}, will attempt upload again for {} more times".format(
                    s3_filename, max_attempts - attempt - 1))
            finally:
                if response is not None:
                    response.close()
    else:
        print('DRY_RUN, Skipping actual DONE file upload. Use this for debug only')


def upload_file(filepath, max_attempts, url, permission, signature, key=None, aws_key=None):
    '''
    Upload file at filepath.

    '''
    if max_attempts == None:
        max_attempts = MAX_ATTEMPTS

    filename = os.path.basename(filepath)

    s3_filename = filename
    try:
        s3_filename = ExifRead(filepath).exif_name()
    except:
        pass

    filepath_keep_original = processing.processed_images_rootpath(filepath)
    filepath_in = filepath
    if os.path.isfile(filepath_keep_original):
        filepath = filepath_keep_original

    # add S3 'path' if given
    if key is None:
        s3_key = s3_filename
    else:
        s3_key = key + s3_filename

    parameters = {"key": s3_key, "AWSAccessKeyId": aws_key, "acl": "private",
                  "policy": permission, "signature": signature, "Content-Type": "image/jpeg"}

    with open(filepath, "rb") as f:
        encoded_string = f.read()

    data, headers = encode_multipart(
        parameters, {'file': {'filename': filename, 'content': encoded_string}})
    if (DRY_RUN == False):
        displayed_upload_error = False
        for attempt in range(max_attempts):
            # Initialize response before each attempt
            response = None
            try:
                request = urllib2.Request(url, data=data, headers=headers)
                response = urllib2.urlopen(request)
                if response.getcode() == 204:
                    create_upload_log(filepath_in, "upload_success")
                    if displayed_upload_error == True:
                        print("Successful upload of {} on attempt {}".format(
                            filename, attempt+1))
                else:
                    create_upload_log(filepath_in, "upload_failed")
                break  # attempts

            except urllib2.HTTPError as e:
                print("HTTP error: {} on {}, will attempt upload again for {} more times".format(
                    e, filename, max_attempts - attempt - 1))
                displayed_upload_error = True
                time.sleep(5)
            except urllib2.URLError as e:
                print("URL error: {} on {}, will attempt upload again for {} more times".format(
                    e, filename, max_attempts - attempt - 1))
                time.sleep(5)
            except httplib.HTTPException as e:
                print("HTTP exception: {} on {}, will attempt upload again for {} more times".format(
                    e, filename, max_attempts - attempt - 1))
                time.sleep(5)
            except OSError as e:
                print("OS error: {} on {}, will attempt upload again for {} more times".format(
                    e, filename, max_attempts - attempt - 1))
                time.sleep(5)
            except socket.timeout as e:
                # Specific timeout handling for Python 2.7
                print("Timeout error: {} (retrying), will attempt upload again for {} more times".format(
                    filename, max_attempts - attempt - 1))
            finally:
                if response is not None:
                    response.close()
    else:
        print('DRY_RUN, Skipping actual image upload. Use this for debug only.')


def ascii_encode_dict(data):
    def ascii_encode(x): return x.encode('ascii')
    return dict(map(ascii_encode, pair) for pair in data.items())


def upload_file_list_direct(file_list, number_threads=None, max_attempts=None, api_version=1.0):
    # set some uploader params first
    if number_threads == None:
        number_threads = NUMBER_THREADS
    if max_attempts == None:
        max_attempts = MAX_ATTEMPTS

    # create upload queue with all files per sequence
    q = Queue()
    for filepath in file_list:
        q.put((filepath, max_attempts, UPLOAD_PARAMS))
    # create uploader threads
    uploaders = [UploadThread(q) for i in range(number_threads)]

    # start uploaders as daemon threads that can be stopped (ctrl-c)
    try:
        print("Uploading with {} threads".format(number_threads))
        for uploader in uploaders:
            uploader.daemon = True
            uploader.start()

        while q.unfinished_tasks:
            time.sleep(1)
        q.join()
    except (KeyboardInterrupt, SystemExit):
        print("\nBREAK: Stopping upload.")
        sys.exit(1)


def upload_file_list_manual(file_list, file_params, sequence_idx, number_threads=None, max_attempts=None):
    # set some uploader params first
    if number_threads == None:
        number_threads = NUMBER_THREADS
    if max_attempts == None:
        max_attempts = MAX_ATTEMPTS

    # create upload queue with all files per sequence
    q = Queue()
    for filepath in file_list:
        q.put((filepath, max_attempts, file_params[filepath]))
    # create uploader threads
    uploaders = [UploadThread(q) for i in range(number_threads)]

    # start uploaders as daemon threads that can be stopped (ctrl-c)
    try:
        print("Uploading {}. sequence with {} threads".format(
            sequence_idx + 1, number_threads))
        for uploader in uploaders:
            uploader.daemon = True
            uploader.start()

        while q.unfinished_tasks:
            time.sleep(1)
        q.join()
    except (KeyboardInterrupt, SystemExit):
        print("\nBREAK: Stopping upload.")
        sys.exit(1)
    upload_done_file(**file_params[filepath])
    flag_finalization(file_list)


def log_rootpath(filepath):
    return os.path.join(os.path.dirname(filepath), ".mapillary", "logs", os.path.splitext(os.path.basename(filepath))[0])


def create_upload_log(filepath, status):
    upload_log_root = log_rootpath(filepath)
    upload_log_filepath = os.path.join(upload_log_root, status)
    upload_opposite_log_filepath = os.path.join(
        upload_log_root, UPLOAD_STATUS_PAIRS[status])
    if not os.path.isdir(upload_log_root):
        os.makedirs(upload_log_root)
        open(upload_log_filepath, "w").close()
        open(upload_log_filepath + "_" +
             str(time.strftime("%Y_%m_%d_%H_%M_%S", time.gmtime())), "w").close()
    else:
        if not os.path.isfile(upload_log_filepath):
            open(upload_log_filepath, "w").close()
            open(upload_log_filepath + "_" +
                 str(time.strftime("%Y_%m_%d_%H_%M_%S", time.gmtime())), "w").close()
        if os.path.isfile(upload_opposite_log_filepath):
            os.remove(upload_opposite_log_filepath)

    decoded_filepath = force_decode(filepath)

    ipc.send(
        'upload',
        {
            'image': decoded_filepath,
            'status': 'success' if status == 'upload_success' else 'failed',
        })


# TODO change this, to summarize the upload.log and the processing.log
# maybe, now only used in upload_wth_preprocessing
def upload_summary(file_list, total_uploads, split_groups, duplicate_groups, missing_groups):
    total_success = len([f for f in file_list if 'success' in f])
    total_failed = len([f for f in file_list if 'failed' in f])
    lines = []
    if duplicate_groups:
        lines.append('Duplicates (skipping):')
        lines.append('  groups:       {}'.format(len(duplicate_groups)))
        lines.append('  total:        {}'.format(
            sum([len(g) for g in duplicate_groups])))
    if missing_groups:
        lines.append('Missing Required EXIF (skipping):')
        lines.append('  total:        {}'.format(
            sum([len(g) for g in missing_groups])))

    lines.append('Sequences:')
    lines.append('  groups:       {}'.format(len(split_groups)))
    lines.append('  total:        {}'.format(
        sum([len(g) for g in split_groups])))
    lines.append('Uploads:')
    lines.append('  total uploads this run: {}'.format(total_uploads))
    lines.append('  total:        {}'.format(total_success + total_failed))
    lines.append('  success:      {}'.format(total_success))
    lines.append('  failed:       {}'.format(total_failed))
    lines = '\n'.join(lines)
    return lines


def filter_video_before_upload(video, filter_night_time=False):
    try:
        if not get_blackvue_info(video)['is_Blackvue_video']:
<<<<<<< HEAD
            print("ERROR: Direct video upload is currently only supported for BlackVue DRS900S and BlackVue DR900M cameras. Please use video_process command for other camera files")
=======
            print_error("ERROR: Direct video upload is currently only supported for Blackvue DRS900S camera. Please use video_process command for other camera files")
>>>>>>> a75c1891
            return True
        if get_blackvue_info(video)['camera_direction'] != 'Front':
            print_error("ERROR: Currently, only front Blackvue videos are supported on this command. Please use video_process command for backwards camera videos")
            return True
    except:
        print_error("ERROR: Unable to determine video details, skipping video")
        return True
    [gpx_file_path, isStationaryVid] = gpx_from_blackvue(
        video, use_nmea_stream_timestamp=False)
    video_start_time = get_video_start_time_blackvue(video)

    if isStationaryVid:
        if not gpx_file_path:
            if os.path.basename(os.path.dirname(video)) != 'no_gps_data':
                no_gps_folder = os.path.dirname(video) + '/no_gps_data/'
                if not os.path.exists(no_gps_folder):
                    os.mkdir(no_gps_folder)
                os.rename(video, no_gps_folder + os.path.basename(video))
            print_error(
                "Skipping file {} due to file not containing gps data".format(video))
            return True
        if os.path.basename(os.path.dirname(video)) != 'stationary':
            stationary_folder = os.path.dirname(video) + '/stationary/'
            if not os.path.exists(stationary_folder):
                os.mkdir(stationary_folder)
            os.rename(video, stationary_folder + os.path.basename(video))
            os.rename(gpx_file_path, stationary_folder +
                      os.path.basename(gpx_file_path))
        print_error("Skipping file {} due to camera being stationary".format(video))
        return True

    if not isStationaryVid:
        gpx_points = get_points_from_bv(video)
        gps_video_start_time = gpx_points[0][0]
        if filter_night_time == True:
            # Unsupported feature: Check if video was taken at night
            # TODO: Calculate sun incidence angle and decide based on threshold
            # angle
            sunrise_time = 9
            sunset_time = 18
            try:
                timeZoneName, local_timezone_offset = get_timezone_and_utc_offset(
                    gpx_points[0][1], gpx_points[0][2])
                if timeZoneName is None:
                    print("Could not determine local time. Video will be uploaded")
                    return False
                local_video_datetime = video_start_time + local_timezone_offset
                if local_video_datetime.time() < datetime.time(sunrise_time, 0, 0) or local_video_datetime.time() > datetime.time(sunset_time, 0, 0):
                    if os.path.basename(os.path.dirname(video)) != 'nighttime':
                        night_time_folder = os.path.dirname(
                            video) + '/nighttime/'
                    if not os.path.exists(night_time_folder):
                        os.mkdir(night_time_folder)
                    os.rename(video, night_time_folder +
                              os.path.basename(video))
                    os.rename(gpx_file_path, night_time_folder +
                              os.path.basename(gpx_file_path))
                    print_error(
                        "Skipping file {} due to video being recorded at night (Before 9am or after 6pm)".format(video))
                    return True
            except Exception as e:
                print(
                    "Unable to determine time of day. Exception raised: {} \n Video will be uploaded".format(e))
        return False

def send_videos_for_processing(video_import_path, user_name, user_email=None, user_password=None, verbose=False, skip_subfolders=False, number_threads=None, max_attempts=None, organization_username=None, organization_key=None, private=False, master_upload=False, sampling_distance=2, filter_night_time=False):
    # safe checks
    if not os.path.isdir(video_import_path) and not (os.path.isfile(video_import_path) and video_import_path.lower().endswith("mp4")):
        print("video import path {} does not exist or is invalid, exiting...".format(
            video_import_path))
        sys.exit(1)
    # User Authentication
    credentials = None
    if user_email and user_password:
        credentials = authenticate_with_email_and_pwd(
            user_email, user_password)
    else:
        try:
            credentials = authenticate_user(user_name)
        except:
            pass
        if credentials == None or "user_upload_token" not in credentials or "user_permission_hash" not in credentials or "user_signature_hash" not in credentials:
            print("Error, user authentication failed for user " + user_name)
            sys.exit(1)

    user_permission_hash = credentials["user_permission_hash"]
    user_signature_hash = credentials["user_signature_hash"]

    response = get_upload_url(credentials)
    request_params = response['videos']

    # upload all videos in the import path
    # get a list of all videos first
    all_videos = get_video_file_list(video_import_path, skip_subfolders) if os.path.isdir(
        video_import_path) else [video_import_path]
    total_videos_count = len(all_videos)

    all_videos = [x for x in all_videos if os.path.basename(
        os.path.dirname(x)) != 'uploaded']  # Filter already uploaded videos
    uploaded_videos_count = total_videos_count - len(all_videos)

    all_videos = [x for x in all_videos if os.path.basename(
        os.path.dirname(x)) != 'stationary']
    all_videos = [x for x in all_videos if os.path.basename(
        os.path.dirname(x)) != 'no_gps_data']
    all_videos = [x for x in all_videos if os.path.basename(
        os.path.dirname(x)) != 'nighttime']
    skipped_videos_count = total_videos_count - uploaded_videos_count - len(all_videos)

    if max_attempts == None:
        max_attempts = MAX_ATTEMPTS

    progress = {
        'total': total_videos_count,
        'uploaded': uploaded_videos_count,
        'skipped': skipped_videos_count
    }

    ipc.send('progress', progress)

    for video in tqdm(all_videos, desc="Uploading videos for processing"):
        print("Preparing video {} for upload".format(os.path.basename(video)))
        if not filter_video_before_upload(video, filter_night_time):
            video_start_time = get_video_start_time_blackvue(video)
            # Correct timestamp in case camera time zone is not set correctly. If timestamp is not UTC, sync with GPS track will fail.
            # Only hours are corrected, so that second offsets are taken into
            # account correctly
            gpx_points = get_points_from_bv(video)
            gps_video_start_time = gpx_points[0][0]
            delta_t = video_start_time - gps_video_start_time
            if delta_t.days > 0:
                hours_diff_to_utc = round(delta_t.total_seconds() / 3600)
            else:
                hours_diff_to_utc = round(delta_t.total_seconds() / 3600) * -1
            video_start_time_utc = video_start_time + \
                datetime.timedelta(hours=hours_diff_to_utc)
            video_start_timestamp = int(
                (((video_start_time_utc - datetime.datetime(1970, 1, 1)).total_seconds())) * 1000)
            upload_video_for_processing(
                video, video_start_timestamp, max_attempts, credentials, user_permission_hash, user_signature_hash, request_params, organization_username, organization_key, private, master_upload, sampling_distance)
            progress['uploaded'] += 1 if not DRY_RUN else 0
        else:
            progress['skipped'] += 1

        ipc.send('progress', progress)

    print("Upload completed")


def upload_video_for_processing(video, video_start_time, max_attempts, credentials, permission, signature, parameters, organization_username, organization_key, private, master_upload, sampling_distance):
    filename = os.path.basename(video)
    basename = os.path.splitext(filename)[0]
    gpx_path = "{}/{}.gpx".format(os.path.dirname(video), basename)

    if not os.path.exists(os.path.dirname(video) + '/uploaded/'):
        os.mkdir(os.path.dirname(video) + '/uploaded/')

    with open(video, "rb") as f:
        encoded_string = f.read()
    filename_no_ext, file_extension = os.path.splitext(filename)
    path = os.path.dirname(video)
    parameters["fields"]["key"] = "{}/uploads/videos/blackvue/{}/{}".format(
        credentials["MAPSettingsUserKey"], filename_no_ext, filename)

    data = dict(
        parameters=dict(
            organization_key=organization_key,
            private=private,
            images_upload_v2=True,
            make='Blackvue',
            model='DR900S-1CH',
            sample_interval_distance=float(sampling_distance),
            video_start_time=video_start_time
        )
    )
    if master_upload != None:
        data['parameters']['user_key'] = master_upload

    if not DRY_RUN:
        print("Uploading...")
        for attempt in range(max_attempts):
            # Initialize response before each attempt
            response = None
            try:
                files = {"file": encoded_string}
                response = requests.post(
                    parameters["url"], data=parameters["fields"], files=files)
                if response.status_code == '204':
                    create_upload_log(video, "upload_success")
                break
            except requests.exceptions.HTTPError as e:
                print("Upload error: {} on {}, will attempt to upload again for {} more times".format(
                    e, filename, max_attempts - attempt - 1))
                time.sleep(5)
            except requests.exceptions.ConnectionError as e:
                print("Upload error: {} on {}, will attempt to upload again for {} more times".format(
                    e, filename, max_attempts - attempt - 1))
                time.sleep(5)
            finally:
                if response is not None:
                    response.close()
        # Upload Done file
        with open("{}/DONE".format(path), 'w') as outfile:
            yaml.dump(data, outfile, default_flow_style=False)

            with open("{}/DONE".format(path), "rb") as f:
                encoded_string = f.read()
            parameters["fields"]["key"] = "{}/uploads/videos/blackvue/{}/DONE".format(
                credentials["MAPSettingsUserKey"], filename_no_ext, filename)

            for attempt in range(max_attempts):
                # Initialize response before each attempt
                response = None
                try:
                    files = {"file": encoded_string}
                    response = requests.post(
                        parameters["url"], data=parameters["fields"], files=files)
                    os.rename(video, os.path.dirname(video) +
                              '/uploaded/' + os.path.basename(video))
                    os.rename(gpx_path, os.path.dirname(video) +
                              '/uploaded/' + os.path.basename(gpx_path))
                    print("Uploaded {} successfully".format(
                        os.path.basename(video)))
                    break
                except requests.exceptions.HTTPError as e:
                    print("Upload error: {} on {}, will attempt to upload again for {} more times".format(
                        e, filename, max_attempts - attempt - 1))
                    time.sleep(5)
                except requests.exceptions.ConnectionError as e:
                    print("Upload error: {} on {}, will attempt to upload again for {} more times".format(
                        e, filename, max_attempts - attempt - 1))
                    time.sleep(5)
                finally:
                    if response is not None:
                        response.close()
    else:
        print('DRY_RUN, Skipping actual video upload. Use this for debug only.')<|MERGE_RESOLUTION|>--- conflicted
+++ resolved
@@ -837,11 +837,7 @@
 def filter_video_before_upload(video, filter_night_time=False):
     try:
         if not get_blackvue_info(video)['is_Blackvue_video']:
-<<<<<<< HEAD
-            print("ERROR: Direct video upload is currently only supported for BlackVue DRS900S and BlackVue DR900M cameras. Please use video_process command for other camera files")
-=======
-            print_error("ERROR: Direct video upload is currently only supported for Blackvue DRS900S camera. Please use video_process command for other camera files")
->>>>>>> a75c1891
+            print_error("ERROR: Direct video upload is currently only supported for BlackVue DRS900S and BlackVue DR900M cameras. Please use video_process command for other camera files")
             return True
         if get_blackvue_info(video)['camera_direction'] != 'Front':
             print_error("ERROR: Currently, only front Blackvue videos are supported on this command. Please use video_process command for backwards camera videos")
