--- conflicted
+++ resolved
@@ -27,14 +27,8 @@
         ):
             stream_id = stream["index"]
 
-<<<<<<< HEAD
-    #if not stream_id: the expression is not correct if stream_id == 0
-    if stream_id == None:
-        raise IOError('No GoPro metadata track found - was GPS turned on?')
-=======
-    if not stream_id:
+    if not stream_id is None:
         raise IOError("No GoPro metadata track found - was GPS turned on?")
->>>>>>> bd886b5c
 
     basename, extension = os.path.splitext(path)
     bin_path = basename + ".bin"
