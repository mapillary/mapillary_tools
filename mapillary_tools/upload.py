--- conflicted
+++ resolved
@@ -599,9 +599,6 @@
         )
 
 
-<<<<<<< HEAD
-def _upload_blackvues_legacy(
-=======
 def _check_camm(video_path: Path) -> None:
     # Skip in tests only because we don't have valid sample CAMM for tests
     if os.getenv("MAPILLARY__DISABLE_CAMM_CHECK") == "YES":
@@ -622,8 +619,7 @@
         )
 
 
-def _upload_blackvues(
->>>>>>> 663cc4a1
+def _upload_blackvues_legacy(
     mly_uploader: uploader.Uploader,
     video_paths: T.Sequence[Path],
 ):
@@ -708,96 +704,7 @@
             _api_logging_failed(mly_uploader.user_items, _summarize(stats), exc)
         raise
 
-<<<<<<< HEAD
     LOG.debug(f"Uploaded to cluster: {clusters}")
-=======
-        # Make sure all descs have uuid assigned
-        # It is used to find the right sequence when writing upload history
-        missing_sequence_uuid = str(uuid.uuid4())
-        for desc in descs:
-            if "MAPSequenceUUID" not in desc:
-                desc["MAPSequenceUUID"] = missing_sequence_uuid
-    else:
-        descs = []
-
-    if enable_history:
-        _setup_write_upload_history(emitter, params, descs)
-
-    mly_uploader = uploader.Uploader(user_items, emitter=emitter, dry_run=dry_run)
-
-    if import_path.is_file():
-        if (
-            file_type == "images" and import_path.suffix.lower() in [".zip"]
-        ) or file_type == "zip":
-            _upload_zipfiles(mly_uploader, [import_path], stats)
-        elif (
-            file_type == "images" and import_path.suffix.lower() in [".mp4"]
-        ) or file_type == "blackvue":
-            _upload_blackvues(mly_uploader, [import_path], stats)
-        elif (
-            file_type == "images" and import_path.suffix.lower() in [".mp4"]
-        ) or file_type == "camm":
-            _upload_camm(mly_uploader, [import_path], stats)
-        else:
-            LOG.warning(
-                f"Skipping unknown file %s. Only imagery directories, BlackVue videos (.mp4) and ZIP files (.zip) are supported",
-                import_path,
-            )
-
-    elif import_path.is_dir():
-        if file_type == "images":
-            _upload_images(mly_uploader, import_path, descs, stats)
-
-        elif file_type == "blackvue":
-            video_paths = [
-                path
-                for path in utils.iterate_files(import_path, recursive=True)
-                if path.suffix.lower() in [".mp4"]
-            ]
-            _upload_blackvues(
-                mly_uploader,
-                video_paths,
-                stats,
-            )
-
-        elif file_type == "camm":
-            video_paths = [
-                path
-                for path in utils.iterate_files(import_path, recursive=True)
-                if path.suffix.lower() in [".mp4"]
-            ]
-            _upload_camm(
-                mly_uploader,
-                video_paths,
-                stats,
-            )
-
-        elif file_type == "zip":
-            zip_paths = [
-                path
-                for path in utils.iterate_files(import_path, recursive=True)
-                if path.suffix.lower() in [".zip"]
-            ]
-            _upload_zipfiles(
-                mly_uploader,
-                zip_paths,
-                stats,
-            )
-
-        else:
-            raise exceptions.MapillaryBadParameterError(
-                f"Invalid file type {file_type}"
-            )
-
-    else:
-        LOG.warning(
-            f"Import file or directory not found: %s",
-            import_path,
-        )
-
-    upload_summary = _summarize(stats)
-    LOG.debug("Upload summary: %s", upload_summary)
->>>>>>> 663cc4a1
 
 
 # def upload(
