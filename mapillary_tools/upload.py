import json
import os
import sys

from . import ipc
from . import uploader
<<<<<<< HEAD
from .exif_aux import verify_mapillary_tag
from . import MAPILLARY_API_VERSION
=======
from . import processing
from . import exif_read


def verify_mapillary_tag(filepath):
    filepath_keep_original = processing.processed_images_rootpath(filepath)
    if os.path.isfile(filepath_keep_original):
        filepath = filepath_keep_original
    """
    Check that image file has the required Mapillary tag
    """
    return exif_read.ExifRead(filepath).mapillary_tag_exists()
>>>>>>> 44dc2f23


def upload(
    import_path,
    skip_subfolders=False,
    number_threads=None,
    max_attempts=None,
    video_import_path=None,
):
    """
    Upload local images to Mapillary
    Args:
        import_path: Directory path to where the images are stored.
        verbose: Print extra warnings and errors.
        skip_subfolders: Skip images stored in subdirectories.

    Returns:
        Images are uploaded to Mapillary and flagged locally as uploaded.
    """

    # in case of video processing, adjust the import path
    if video_import_path:
        # sanity check if video file is passed
        if not os.path.isdir(video_import_path) and not os.path.isfile(
            video_import_path
        ):
            print(
                "Error, video path " + video_import_path + " does not exist, exiting..."
            )
            sys.exit(1)

        # set sampling path
        video_sampling_path = "mapillary_sampled_video_frames"
        video_dirname = (
            video_import_path
            if os.path.isdir(video_import_path)
            else os.path.dirname(video_import_path)
        )
        import_path = (
            os.path.join(os.path.abspath(import_path), video_sampling_path)
            if import_path
            else os.path.join(os.path.abspath(video_dirname), video_sampling_path)
        )

    # basic check for all
    if not import_path or not os.path.isdir(import_path):
        print(f"Error, import directory {import_path} does not exist, exiting...")
        sys.exit(1)

    # get list of file to process
    total_file_list = uploader.get_total_file_list(import_path, skip_subfolders)
    upload_file_list = uploader.get_upload_file_list(import_path, skip_subfolders)
    failed_file_list = uploader.get_failed_upload_file_list(
        import_path, skip_subfolders
    )
    success_file_list = uploader.get_success_upload_file_list(
        import_path, skip_subfolders
    )
    to_finalize_file_list = uploader.get_finalize_file_list(
        import_path, skip_subfolders
    )

    if len(success_file_list) == len(total_file_list):
        print("All images have already been uploaded")
    else:
        if len(failed_file_list):
            upload_failed = (
                input("Retry uploading previously failed image uploads? [y/n]: ")
                if not ipc.is_enabled()
                else "y"
            )
            # if yes, add images to the upload list
            if upload_failed in ["y", "Y", "yes", "Yes"]:
                upload_file_list.extend(failed_file_list)

        # verify the images in the upload list, they need to have the image
        # description and certain MAP properties
        upload_file_list = [f for f in upload_file_list if verify_mapillary_tag(f)]

        if not len(upload_file_list) and not len(to_finalize_file_list):
            print("No images to upload.")
            print(
                'Please check if all images contain the required Mapillary metadata. If not, you can use "mapillary_tools process" to add them'
            )
            sys.exit(1)

        if upload_file_list:
            # get upload params for the manual upload images, group them per sequence
            # and separate direct upload images
            params = {}
            list_per_sequence_mapping = {}
            direct_upload_file_list = []
            for image in upload_file_list:
                log_root = uploader.log_rootpath(image)

                # read upload params
                upload_params_path = os.path.join(
                    log_root, "upload_params_process.json"
                )
                if os.path.isfile(upload_params_path):
                    with open(upload_params_path, "r") as fp:
                        params[image] = json.load(fp)
                    sequence = params[image]["key"]
                    list_per_sequence_mapping.setdefault(sequence, []).append(image)
                else:
                    direct_upload_file_list.append(image)

                # read image descriptions
                description_path = os.path.join(
                    log_root, "mapillary_image_description.json"
                )
                if not os.path.isfile(description_path):
                    raise RuntimeError(
                        f"Please run process first because {description_path} is not generated"
                    )
                with open(description_path, "r") as fp:
                    description = json.load(fp)
                assert not set(description).intersection(
                    params.get(image, {})
                ), f"Parameter conflicting {description} and {params.get(image, {})}"
                params.setdefault(image, {}).update(description)

            # inform how many images are to be uploaded and how many are being skipped
            # from upload

            print(
                f"Uploading {len(upload_file_list)} images with valid mapillary tags (Skipping {len(total_file_list) - len(upload_file_list)})"
            )

            if MAPILLARY_API_VERSION == "v3":
                if direct_upload_file_list:
                    uploader.upload_file_list_direct(
                        direct_upload_file_list, number_threads, max_attempts
                    )
                for idx, sequence_uuid in enumerate(list_per_sequence_mapping):
                    uploader.upload_file_list_manual(
                        list_per_sequence_mapping[sequence_uuid],
                        sequence_uuid,
                        params,
                        idx,
                        number_threads,
                        max_attempts,
                    )
            elif MAPILLARY_API_VERSION == "v4":
                if direct_upload_file_list:
                    raise RuntimeError(
                        f"Found {len(direct_upload_file_list)} files for direct upload which is not supported in v4"
                    )

                for idx, sequence_uuid in enumerate(list_per_sequence_mapping):
                    uploader.upload_sequence_v4(
                        list_per_sequence_mapping[sequence_uuid], sequence_uuid, params
                    )
            else:
                raise ValueError("MAPILLARY_API_VERSION must be either v3 or v4")

        if to_finalize_file_list:
            params = {}
            sequences = []
            for image in to_finalize_file_list:
                log_root = uploader.log_rootpath(image)
                upload_params_path = os.path.join(
                    log_root, "upload_params_process.json"
                )
                if os.path.isfile(upload_params_path):
                    with open(upload_params_path, "rb") as jf:
                        image_params = json.load(jf)
                        sequence = image_params["key"]
                        if sequence not in sequences:
                            params[image] = image_params
                            sequences.append(sequence)

            uploader.flag_finalization(to_finalize_file_list)

    uploader.print_summary(upload_file_list)<|MERGE_RESOLUTION|>--- conflicted
+++ resolved
@@ -4,10 +4,7 @@
 
 from . import ipc
 from . import uploader
-<<<<<<< HEAD
-from .exif_aux import verify_mapillary_tag
 from . import MAPILLARY_API_VERSION
-=======
 from . import processing
 from . import exif_read
 
@@ -20,7 +17,6 @@
     Check that image file has the required Mapillary tag
     """
     return exif_read.ExifRead(filepath).mapillary_tag_exists()
->>>>>>> 44dc2f23
 
 
 def upload(
