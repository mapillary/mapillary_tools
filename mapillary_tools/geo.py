# -*- coding: utf-8 -*-

import datetime
import math

import datetime
import pytz
from tzwhere import tzwhere

WGS84_a = 6378137.0
WGS84_b = 6356752.314245


def ecef_from_lla(lat, lon, alt):
    '''
    Compute ECEF XYZ from latitude, longitude and altitude.

    All using the WGS94 model.
    Altitude is the distance to the WGS94 ellipsoid.
    Check results here http://www.oc.nps.edu/oc2902w/coord/llhxyz.htm

    '''
    a2 = WGS84_a ** 2
    b2 = WGS84_b ** 2
    lat = math.radians(lat)
    lon = math.radians(lon)
    L = 1.0 / math.sqrt(a2 * math.cos(lat) ** 2 + b2 * math.sin(lat) ** 2)
    x = (a2 * L + alt) * math.cos(lat) * math.cos(lon)
    y = (a2 * L + alt) * math.cos(lat) * math.sin(lon)
    z = (b2 * L + alt) * math.sin(lat)
    return x, y, z


def gps_distance(latlon_1, latlon_2):
    '''
    Distance between two (lat,lon) pairs.

    >>> p1 = (42.1, -11.1)
    >>> p2 = (42.2, -11.3)
    >>> 19000 < gps_distance(p1, p2) < 20000
    True
    '''
    x1, y1, z1 = ecef_from_lla(latlon_1[0], latlon_1[1], 0.)
    x2, y2, z2 = ecef_from_lla(latlon_2[0], latlon_2[1], 0.)

    dis = math.sqrt((x1 - x2) ** 2 + (y1 - y2) ** 2 + (z1 - z2) ** 2)

    return dis


def get_max_distance_from_start(latlon_track):
    '''
    Returns the radius of an entire GPS track. Used to calculate whether or not the entire sequence was just stationary video
    Takes a sequence of points as input
    '''
    latlon_list = []
    # Remove timestamps from list
    for idx, point in enumerate(latlon_track):
        lat = latlon_track[idx][1]
        lon = latlon_track[idx][2]
        alt = latlon_track[idx][3]
        latlon_list.append([lat, lon, alt])

    start_position = latlon_list[0]
    max_distance = 0
    for position in latlon_list:
        distance = gps_distance(start_position, position)
        if distance > max_distance:
            max_distance = distance
    return max_distance


def get_total_distance_traveled(latlon_track):
    '''
    Returns the total distance traveled of a GPS track. Used to calculate whether or not the entire sequence was just stationary video
    Takes a sequence of points as input
    '''
    latlon_list = []
    # Remove timestamps from list
    for idx, point in enumerate(latlon_track):
        lat = latlon_track[idx][1]
        lon = latlon_track[idx][2]
        alt = latlon_track[idx][3]
        latlon_list.append([lat, lon, alt])

    total_distance = 0
    last_position = latlon_list[0]
    for position in latlon_list:
        total_distance += gps_distance(last_position, position)
        last_position = position
    return total_distance


def gps_speed(distance, delta_t):
    # Most timestamps have 1 second resolution so change zeros in delta_t for
    # 0.5 so that we don't divide by zero
    delta_t_corrected = [0.5 if x == 0 else x for x in delta_t]
    speed = [distance / delta_t_corrected
             for distance, delta_t_corrected in zip(distance, delta_t_corrected)]
    return speed


def dms_to_decimal(degrees, minutes, seconds, hemisphere):
    '''
    Convert from degrees, minutes, seconds to decimal degrees.
    @author: mprins
    '''
    dms = float(degrees) + float(minutes) / 60 + float(seconds) / 3600
    if hemisphere in "WwSs":
        dms = -1 * dms

    return dms


def decimal_to_dms(value, precision):
    '''
    Convert decimal position to degrees, minutes, seconds in a fromat supported by EXIF
    '''
    deg = math.floor(value)
    min = math.floor((value - deg) * 60)
    sec = math.floor((value - deg - min / 60) * 3600 * precision)

    return ((deg, 1), (min, 1), (sec, precision))


def gpgga_to_dms(gpgga):
    '''
    Convert GPS coordinate in GPGGA format to degree/minute/second

    Reference: http://us.cactii.net/~bb/gps.py
    '''
    deg_min, dmin = gpgga.split('.')
    degrees = int(deg_min[:-2])
    minutes = float('%s.%s' % (deg_min[-2:], dmin))
    decimal = degrees + (minutes / 60)
    return decimal


def utc_to_localtime(utc_time):
    utc_offset_timedelta = datetime.datetime.utcnow() - datetime.datetime.now()
    return utc_time - utc_offset_timedelta


def compute_bearing(start_lat, start_lon, end_lat, end_lon):
    '''
    Get the compass bearing from start to end.

    Formula from
    http://www.movable-type.co.uk/scripts/latlong.html
    '''
    # make sure everything is in radians
    start_lat = math.radians(start_lat)
    start_lon = math.radians(start_lon)
    end_lat = math.radians(end_lat)
    end_lon = math.radians(end_lon)

    dLong = end_lon - start_lon

    dPhi = math.log(math.tan(end_lat / 2.0 + math.pi / 4.0) /
                    math.tan(start_lat / 2.0 + math.pi / 4.0))
    if abs(dLong) > math.pi:
        if dLong > 0.0:
            dLong = -(2.0 * math.pi - dLong)
        else:
            dLong = (2.0 * math.pi + dLong)

    y = math.sin(dLong) * math.cos(end_lat)
    x = math.cos(start_lat) * math.sin(end_lat) - \
        math.sin(start_lat) * math.cos(end_lat) * math.cos(dLong)
    bearing = (math.degrees(math.atan2(y, x)) + 360.0) % 360.0

    return bearing


def diff_bearing(b1, b2):
    '''
    Compute difference between two bearings
    '''
    d = abs(b2 - b1)
    d = 360 - d if d > 180 else d
    return d


def offset_bearing(bearing, offset):
    '''
    Add offset to bearing
    '''
    bearing = (bearing + offset) % 360
    return bearing


def normalize_bearing(bearing, check_hex=False):
    '''
    Normalize bearing and convert from hex if
    '''
    if bearing > 360 and check_hex:
        # fix negative value wrongly parsed in exifread
        # -360 degree -> 4294966935 when converting from hex
        bearing = bin(int(bearing))[2:]
        bearing = ''.join([str(int(int(a) == 0)) for a in bearing])
        bearing = -float(int(bearing, 2))
    bearing %= 360
    return bearing


def interpolate_lat_lon(points, t, max_dt=1):
    '''
    Return interpolated lat, lon and compass bearing for time t.

    Points is a list of tuples (time, lat, lon, elevation), t a datetime object.
    '''
    # find the enclosing points in sorted list
    if (t <= points[0][0]) or (t >= points[-1][0]):
        if t <= points[0][0]:
            dt = abs((points[0][0] - t).total_seconds())
        else:
            dt = (t - points[-1][0]).total_seconds()
        if dt > max_dt:
            raise ValueError(
                "time t not in scope of gpx file by {} seconds".format(dt))
        else:
            print(
                "time t not in scope of gpx file by {} seconds, extrapolating...".format(dt))

        if t < points[0][0]:
            before = points[0]
            after = points[1]
        else:
            before = points[-2]
            after = points[-1]
        bearing = compute_bearing(before[1], before[2], after[1], after[2])

        if t == points[0][0]:
            x = points[0]
            return (x[1], x[2], bearing, x[3])

        if t == points[-1][0]:
            x = points[-1]
            return (x[1], x[2], bearing, x[3])
    else:
        for i, point in enumerate(points):
            if t < point[0]:
                if i > 0:
                    before = points[i - 1]
                else:
                    before = points[i]
                after = points[i]
                break

    # weight based on time
    weight = (t - before[0]).total_seconds() / \
        (after[0] - before[0]).total_seconds()

    # simple linear interpolation in case points are not the same
    if before[1] == after[1]:
        lat = before[1]
    else:
        lat = before[1] - weight * before[1] + weight * after[1]

    if before[2] == after[2]:
        lon = before[2]
    else:
        lon = before[2] - weight * before[2] + weight * after[2]

    # camera angle
    bearing = compute_bearing(before[1], before[2], after[1], after[2])

    # altitude
    if before[3] is not None:
        ele = before[3] - weight * before[3] + weight * after[3]
    else:
        ele = None

    return lat, lon, bearing, ele


def write_gpx(filename, gps_trace):
    time_format = "%Y-%m-%dT%H:%M:%S.%f"
    gpx = "<gpx>" + "\n"
    gpx += "<trk>" + "\n"
    gpx += "<name>Mapillary GPX</name>" + "\n"
    gpx += "<trkseg>" + "\n"
    for point in gps_trace:
        lat = point[1]
        lon = point[2]
        if lat == 0 or lon == 0:
            continue
        time = datetime.datetime.strftime(point[0], time_format)[:-3]
        elevation = point[3] if len(point) > 3 else 0
        gpx += "<trkpt lat=\"" + \
            str(lat) + "\" lon=\"" + str(lon) + "\">" + "\n"
        gpx += "<ele>" + str(elevation) + "</ele>" + "\n"
        gpx += "<time>" + time + "</time>" + "\n"
        gpx += "</trkpt>" + "\n"
    gpx += "</trkseg>" + "\n"
    gpx += "</trk>" + "\n"
    gpx += "</gpx>" + "\n"
    with open(filename, "w") as fout:
        fout.write(gpx)


<<<<<<< HEAD
def semicircle_to_degrees(semicircle):
    decimal = semicircle * (180.0/(2**31))
    return decimal
=======
def get_timezone_and_utc_offset(lat, lon):
    tz = tzwhere.tzwhere(forceTZ=True) #TODO: This library takes 2 seconds to initialize. Should be done only once if used for many videos
    timezone_str = tz.tzNameAt(lat, lon)
    if timezone_str is not None:
        timezone = pytz.timezone(timezone_str)
        dt = datetime.datetime.utcnow()
        return [timezone_str, timezone.utcoffset(dt)]
    else:
        print("ERROR: Could not determine timezone")
        return [None, None]
>>>>>>> 080d7373
<|MERGE_RESOLUTION|>--- conflicted
+++ resolved
@@ -299,11 +299,10 @@
         fout.write(gpx)
 
 
-<<<<<<< HEAD
 def semicircle_to_degrees(semicircle):
     decimal = semicircle * (180.0/(2**31))
     return decimal
-=======
+
 def get_timezone_and_utc_offset(lat, lon):
     tz = tzwhere.tzwhere(forceTZ=True) #TODO: This library takes 2 seconds to initialize. Should be done only once if used for many videos
     timezone_str = tz.tzNameAt(lat, lon)
@@ -313,5 +312,4 @@
         return [timezone_str, timezone.utcoffset(dt)]
     else:
         print("ERROR: Could not determine timezone")
-        return [None, None]
->>>>>>> 080d7373
+        return [None, None]