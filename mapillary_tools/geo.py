--- conflicted
+++ resolved
@@ -31,23 +31,6 @@
     angle: T.Optional[float]
 
 
-<<<<<<< HEAD
-@unique
-class GPSFix(Enum):
-    NO_FIX = 0
-    FIX_2D = 2
-    FIX_3D = 3
-
-
-@dataclasses.dataclass
-class PointWithFix(Point):
-    gps_fix: T.Optional[GPSFix]
-    gps_precision: T.Optional[float]
-    gps_ground_speed: T.Optional[float]
-
-
-=======
->>>>>>> d095726b
 def _ecef_from_lla2(lat: float, lon: float) -> T.Tuple[float, float, float]:
     """
     Compute ECEF XYZ from latitude, longitude and altitude.
