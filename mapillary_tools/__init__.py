import geo
import processing
import uploader
import config
import exif_aux
import exif_read
import exif_write
import ffprobe
import gps_parser
import upload
import process_user_properties
import process_geotag_properties
import process_sequence_properties
import process_upload_params
import process_import_meta_properties
import insert_MAPJson
import process_video
import gpx_from_gopro
import gpmf
import ffmpeg
import commands
import process_csv
import interpolation
import post_process
import apply_camera_specific_config
import camera_support

<<<<<<< HEAD
VERSION = "0.4.2"
=======
VERSION = "0.5.0"
>>>>>>> bd374a8d
<|MERGE_RESOLUTION|>--- conflicted
+++ resolved
@@ -25,8 +25,4 @@
 import apply_camera_specific_config
 import camera_support
 
-<<<<<<< HEAD
-VERSION = "0.4.2"
-=======
-VERSION = "0.5.0"
->>>>>>> bd374a8d
+VERSION = "0.5.0"