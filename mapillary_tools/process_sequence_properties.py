import os
import uuid
import datetime
import time
import sys
from exif_read import ExifRead
from geo import compute_bearing, gps_distance, diff_bearing, gps_speed
import processing
import uploader
from tqdm import tqdm
from .error import print_error

MAX_SEQUENCE_LENGTH = 500
MAX_CAPTURE_SPEED = 45 #in m/s


def finalize_sequence_processing(sequence,
                                 final_file_list,
                                 final_directions,
                                 final_capture_times,
                                 import_path,
                                 verbose=False):
    for image, direction, capture_time in tqdm(zip(final_file_list,
                                                   final_directions, final_capture_times), desc="Finalizing sequence process"):
        mapillary_description = {
            'MAPSequenceUUID': sequence,
            'MAPCompassHeading': {
                "TrueHeading": direction,
                "MagneticHeading": direction
            },
            "MAPCaptureTime": datetime.datetime.strftime(
                capture_time, "%Y_%m_%d_%H_%M_%S_%f")[:-3]
        }
        processing.create_and_log_process(image,
                                          "sequence_process",
                                          "success",
                                          mapillary_description,
                                          verbose=verbose)


def process_sequence_properties(import_path,
                                cutoff_distance=600.0,
                                cutoff_time=60.0,
                                interpolate_directions=False,
                                keep_duplicates=False,
                                duplicate_distance=0.1,
                                duplicate_angle=5,
                                offset_angle=0.0,
                                verbose=False,
                                rerun=False,
                                skip_subfolders=False,
                                video_import_path=None):

    # sanity check if video file is passed
<<<<<<< HEAD
    if video_import_path and (not os.path.isdir(video_import_path) and not os.path.isfile(video_import_path)):
        print("Error, video path " + video_import_path +
=======
    if video_import_path and not os.path.isdir(video_import_path):
        print_error("Error, video path " + video_import_path +
>>>>>>> 1192b291
              " does not exist, exiting...")
        sys.exit(1)

    # in case of video processing, adjust the import path
    if video_import_path:
        # set sampling path
        video_sampling_path = "mapillary_sampled_video_frames"
        video_dirname = video_import_path if os.path.isdir(
            video_import_path) else os.path.dirname(video_import_path)
        import_path = os.path.join(os.path.abspath(import_path), video_sampling_path) if import_path else os.path.join(
            os.path.abspath(video_dirname), video_sampling_path)

    # basic check for all
    if not import_path or not os.path.isdir(import_path):
        print_error("Error, import directory " + import_path +
              " does not exist, exiting...")
        sys.exit(1)

    sequences = []
    if skip_subfolders:
        process_file_list = processing.get_process_file_list(import_path,
                                                             "sequence_process",
                                                             rerun,
                                                             verbose,
                                                             True,
                                                             import_path)
        if not len(process_file_list):
            if verbose:
                print("No images to run sequence process in root " + import_path)
                print(
                    "If the images have already been processed and not yet uploaded, they can be processed again, by passing the argument --rerun")
        else:
            # LOAD TIME AND GPS POINTS ------------------------------------
            file_list, capture_times, lats, lons, directions = processing.load_geotag_points(
                process_file_list, verbose)
            # ---------------------------------------

            # SPLIT SEQUENCES --------------------------------------
            if len(capture_times) and len(lats) and len(lons):
                sequences.extend(processing.split_sequences(
                    capture_times, lats, lons, file_list, directions, cutoff_time, cutoff_distance, verbose))
        # ---------------------------------------
    else:
        # sequence limited to the root of the files
        for root, dirs, files in os.walk(import_path):
            if os.path.join(".mapillary", "logs") in root:
                continue
            if len(files):
                process_file_list = processing.get_process_file_list(import_path,
                                                                     "sequence_process",
                                                                     rerun,
                                                                     verbose,
                                                                     True,
                                                                     root)
                if not len(process_file_list):
                    if verbose:
                        print("No images to run sequence process in root " + root)
                        print(
                            "If the images have already been processed and not yet uploaded, they can be processed again, by passing the argument --rerun")
                    continue
                # LOAD TIME AND GPS POINTS ------------------------------------
                file_list, capture_times, lats, lons, directions = processing.load_geotag_points(
                    process_file_list, verbose)
                # ---------------------------------------
                # SPLIT SEQUENCES --------------------------------------
                if len(capture_times) and len(lats) and len(lons):
                    sequences.extend(processing.split_sequences(
                        capture_times, lats, lons, file_list, directions, cutoff_time, cutoff_distance, verbose))
                # ---------------------------------------
    if not keep_duplicates:
        if verbose:
            print("Flagging images as duplicates if consecutive distance difference less than {} and angle difference less than {}".format(
                duplicate_distance, duplicate_angle))

    # process for each sequence
    for sequence in sequences:
        file_list = sequence["file_list"]
        directions = sequence["directions"]
        latlons = sequence["latlons"]
        capture_times = sequence["capture_times"]

        # COMPUTE DIRECTIONS --------------------------------------
        interpolated_directions = [compute_bearing(ll1[0], ll1[1], ll2[0], ll2[1])
                                   for ll1, ll2 in zip(latlons[:-1], latlons[1:])]
        if len(interpolated_directions):
            interpolated_directions.append(interpolated_directions[-1])
        else:
            interpolated_directions.append(directions[-1])
        # use interpolated directions if direction not available or if flag for
        # interpolate_directions
        for i, d in enumerate(directions):
            directions[i] = d if (
                d is not None and not interpolate_directions) else (interpolated_directions[i] + offset_angle) % 360.0
        # ---------------------------------------

        # COMPUTE SPEED -------------------------------------------
        computed_delta_ts = [(t1-t0).total_seconds() 
                            for t0,t1 in zip(capture_times[:-1], capture_times[1:]) ]
        computed_distances = [gps_distance(l1,l0)
                            for l0,l1 in zip(latlons[:-1],latlons[1:])]
        computed_speed = gps_speed(computed_distances,computed_delta_ts) #in meters/second
        if len([x for x in computed_speed if x > MAX_CAPTURE_SPEED])>0:
            print("Warning: The distance between images is too large for the time difference (very high apparent capture speed). Are you sure timestamps and locations are correct?")
        
        # INTERPOLATE TIMESTAMPS, in case of identical timestamps
        capture_times = processing.interpolate_timestamp(capture_times)

        final_file_list = file_list[:]
        final_directions = directions[:]
        final_capture_times = capture_times[:]
        # FLAG DUPLICATES --------------------------------------
        if not keep_duplicates:
            final_file_list = [file_list[0]]
            final_directions = [directions[0]]
            final_capture_times = [capture_times[0]]
            prev_latlon = latlons[0]
            prev_direction = directions[0]
            for i, filename in enumerate(file_list[1:]):
                log_root = uploader.log_rootpath(filename)
                duplicate_flag_path = os.path.join(log_root,
                                                   "duplicate")
                sequence_process_success_path = os.path.join(log_root,
                                                             "sequence_process_success")
                k = i + 1
                distance = gps_distance(latlons[k],
                                        prev_latlon)
                if directions[k] is not None and prev_direction is not None:
                    direction_diff = diff_bearing(directions[k],
                                                  prev_direction)
                else:
                    # dont use bearing difference if no bearings are
                    # available
                    direction_diff = 360
                if distance < duplicate_distance and direction_diff < duplicate_angle:
                    open(duplicate_flag_path, "w").close()
                    open(sequence_process_success_path, "w").close()
                    open(sequence_process_success_path + "_" +
                         str(time.strftime("%Y_%m_%d_%H_%M_%S", time.gmtime())), "w").close()
                else:
                    prev_latlon = latlons[k]
                    prev_direction = directions[k]
                    final_file_list.append(filename)
                    final_directions.append(directions[k])
                    final_capture_times.append(capture_times[k])
        # ---------------------------------------

        # FINALIZE ------------------------------------
        for i in range(0, len(final_file_list), MAX_SEQUENCE_LENGTH):
            finalize_sequence_processing(str(uuid.uuid4()),
                                         final_file_list[i:i +
                                                         MAX_SEQUENCE_LENGTH],
                                         final_directions[i:i +
                                                          MAX_SEQUENCE_LENGTH],
                                         final_capture_times[i:i +
                                                             MAX_SEQUENCE_LENGTH],
                                         import_path,
                                         verbose)
    print("Sub process ended")<|MERGE_RESOLUTION|>--- conflicted
+++ resolved
@@ -11,7 +11,7 @@
 from .error import print_error
 
 MAX_SEQUENCE_LENGTH = 500
-MAX_CAPTURE_SPEED = 45 #in m/s
+MAX_CAPTURE_SPEED = 45  # in m/s
 
 
 def finalize_sequence_processing(sequence,
@@ -52,13 +52,8 @@
                                 video_import_path=None):
 
     # sanity check if video file is passed
-<<<<<<< HEAD
-    if video_import_path and (not os.path.isdir(video_import_path) and not os.path.isfile(video_import_path)):
+    if video_import_path and not os.path.isdir(video_import_path) and not os.path.isfile(video_import_path):
         print("Error, video path " + video_import_path +
-=======
-    if video_import_path and not os.path.isdir(video_import_path):
-        print_error("Error, video path " + video_import_path +
->>>>>>> 1192b291
               " does not exist, exiting...")
         sys.exit(1)
 
@@ -74,7 +69,7 @@
     # basic check for all
     if not import_path or not os.path.isdir(import_path):
         print_error("Error, import directory " + import_path +
-              " does not exist, exiting...")
+                    " does not exist, exiting...")
         sys.exit(1)
 
     sequences = []
@@ -155,14 +150,15 @@
         # ---------------------------------------
 
         # COMPUTE SPEED -------------------------------------------
-        computed_delta_ts = [(t1-t0).total_seconds() 
-                            for t0,t1 in zip(capture_times[:-1], capture_times[1:]) ]
-        computed_distances = [gps_distance(l1,l0)
-                            for l0,l1 in zip(latlons[:-1],latlons[1:])]
-        computed_speed = gps_speed(computed_distances,computed_delta_ts) #in meters/second
-        if len([x for x in computed_speed if x > MAX_CAPTURE_SPEED])>0:
+        computed_delta_ts = [(t1 - t0).total_seconds()
+                             for t0, t1 in zip(capture_times[:-1], capture_times[1:])]
+        computed_distances = [gps_distance(l1, l0)
+                              for l0, l1 in zip(latlons[:-1], latlons[1:])]
+        computed_speed = gps_speed(
+            computed_distances, computed_delta_ts)  # in meters/second
+        if len([x for x in computed_speed if x > MAX_CAPTURE_SPEED]) > 0:
             print("Warning: The distance between images is too large for the time difference (very high apparent capture speed). Are you sure timestamps and locations are correct?")
-        
+
         # INTERPOLATE TIMESTAMPS, in case of identical timestamps
         capture_times = processing.interpolate_timestamp(capture_times)
 
