import itertools
import logging
import math
import os
import typing as T

from . import constants, exceptions, geo, types, utils

LOG = logging.getLogger(__name__)


Point = T.TypeVar("Point", bound=geo.Point)
PointSequence = T.List[Point]


def cut_sequence_by_time_distance(
    sequence: PointSequence,
    cutoff_distance: float,
    cutoff_time: float,
) -> T.List[PointSequence]:
    sequences: T.List[PointSequence] = []

    if sequence:
        sequences.append([sequence[0]])

    for prev, cur in geo.pairwise(sequence):
        # invariant: prev is processed
        distance = geo.gps_distance(
            (prev.lat, prev.lon),
            (cur.lat, cur.lon),
        )
        if cutoff_distance <= distance:
            sequences.append([cur])
            continue
        time_diff = cur.time - prev.time
        assert 0 <= time_diff, "sequence must be sorted by capture times"
        if cutoff_time <= time_diff:
            sequences.append([cur])
            continue
        sequences[-1].append(cur)
        # invariant: cur is processed

    return sequences


def duplication_check(
    sequence: PointSequence,
    max_duplicate_distance: float,
    max_duplicate_angle: float,
) -> T.Tuple[PointSequence, T.List[types.ErrorMetadata]]:
    dedups: PointSequence = []
    dups: T.List[types.ErrorMetadata] = []

    sequence_iter = iter(sequence)
    prev = next(sequence_iter)
    if prev is None:
        return dedups, dups
    dedups.append(prev)

    for cur in sequence_iter:
        # invariant: prev is processed
        distance = geo.gps_distance(
            (prev.lat, prev.lon),
            (cur.lat, cur.lon),
        )

        if prev.angle is not None and cur.angle is not None:
            angle_diff = geo.diff_bearing(prev.angle, cur.angle)
        else:
            angle_diff = None

        if distance <= max_duplicate_distance and (
            angle_diff is None or angle_diff <= max_duplicate_angle
        ):
            msg = f"Duplicate of its previous image in terms of distance <= {max_duplicate_distance} and angle <= {max_duplicate_angle}"
            dups.append(
                types.describe_error_metadata(
<<<<<<< HEAD
                    exceptions.MapillaryDuplicationError(
                        f"Duplicate of its previous image in terms of distance <= {duplicate_distance} and angle <= {duplicate_angle}",
=======
                    MapillaryDuplicationError(
                        msg,
>>>>>>> 4fa3b4a4
                        types.as_desc(cur),
                        distance=distance,
                        angle_diff=angle_diff,
                    ),
                    cur.filename,
                    filetype=types.FileType.IMAGE,
                ),
            )
            # prev does not change
        else:
            dedups.append(cur)
            prev = cur
        # invariant: cur is processed

    return dedups, dups


def cut_sequence(
    sequence: T.List[types.ImageMetadata],
    max_images: int,
    max_sequence_filesize: int,
    max_sequence_pixels: int,
) -> T.List[T.List[types.ImageMetadata]]:
    """
    Cut a sequence into multiple sequences by max_images or max filesize
    """
    sequences: T.List[T.List[types.ImageMetadata]] = []
    last_sequence_file_size = 0
    last_sequence_pixels = 0

    for image in sequence:
        # decent default values if width/height not available
        width = 1024 if image.width is None else image.width
        height = 1024 if image.height is None else image.height

        filesize = os.path.getsize(image.filename)

        if len(sequences) == 0:
            start_new_sequence = True
        else:
            if sequences[-1]:
                if max_images < len(sequences[-1]):
                    LOG.debug(
                        "Cut the sequence because the current sequence (%s) reaches the max number of images (%s)",
                        len(sequences[-1]),
                        max_images,
                    )
                    start_new_sequence = True
                elif max_sequence_filesize < last_sequence_file_size + filesize:
                    LOG.debug(
                        "Cut the sequence because the current sequence (%s) reaches the max filesize (%s)",
                        last_sequence_file_size + filesize,
                        max_sequence_filesize,
                    )
                    start_new_sequence = True
                elif max_sequence_pixels < last_sequence_pixels + width * height:
                    LOG.debug(
                        "Cut the sequence because the current sequence (%s) reaches the max pixels (%s)",
                        last_sequence_pixels + width * height,
                        max_sequence_pixels,
                    )
                    start_new_sequence = True
                else:
                    start_new_sequence = False
            else:
                start_new_sequence = False

        if start_new_sequence:
            sequences.append([])
            last_sequence_file_size = 0
            last_sequence_pixels = 0

        sequences[-1].append(image)
        last_sequence_file_size += filesize
        last_sequence_pixels += width * height

    assert sum(len(s) for s in sequences) == len(sequence)

    return sequences


def _group_sort_images_by_folder(
    image_metadatas: T.List[types.ImageMetadata],
) -> T.List[T.List[types.ImageMetadata]]:
    # group images by parent directory
    sequences_by_parent: T.Dict[str, T.List[types.ImageMetadata]] = {}
    for image_metadata in image_metadatas:
        filename = image_metadata.filename.resolve()
        sequences_by_parent.setdefault(str(filename.parent), []).append(image_metadata)

    sequences = list(sequences_by_parent.values())
    for sequence in sequences:
        sequence.sort(
            key=lambda metadata: metadata.sort_key(),
        )

    return sequences


def _interpolate_subsecs_for_sorting(sequence: PointSequence) -> None:
    """
    Update the timestamps make sure they are unique and sorted
    in the same order by interpolating subseconds
    Examples:
    - Input: 1, 1, 1, 1, 1, 2
    - Output: 1, 1.2, 1.4, 1.6, 1.8, 2
    """

    gidx = 0
    for _, g in itertools.groupby(sequence, key=lambda point: int(point.time * 1e3)):
        # invariant gidx is the idx of g[0] in sequence
        group = list(g)
        if len(group) <= 1:
            gidx += len(group)
            continue

        t = sequence[gidx].time
        nt = min(
            (
                sequence[gidx + len(group)].time
                if gidx + len(group) < len(sequence)
                else math.floor(t + 1.0)
            ),
            math.floor(t + 1.0),
        )
        assert t <= nt, f"expect sorted but got {t} > {nt}"
        interval = (nt - t) / len(group)
        for idx, point in enumerate(group):
            point.time = group[0].time + idx * interval
        gidx = gidx + len(group)

    for cur, nxt in geo.pairwise(sequence):
        assert cur.time <= nxt.time, (
            f"sequence must be sorted but got {cur.time} > {nxt.time}"
        )


def _parse_filesize_in_bytes(filesize_str: str) -> int:
    filesize_str = filesize_str.strip().upper()

    try:
        if filesize_str.endswith("B"):
            return int(filesize_str[:-1])
        elif filesize_str.endswith("K"):
            return int(filesize_str[:-1]) * 1024
        elif filesize_str.endswith("M"):
            return int(filesize_str[:-1]) * 1024 * 1024
        elif filesize_str.endswith("G"):
            return int(filesize_str[:-1]) * 1024 * 1024 * 1024
        else:
            return int(filesize_str)
    except ValueError:
        raise exceptions.MapillaryBadParameterError(
            f"Expect valid file size that ends with B, K, M, or G, but got {filesize_str}"
        )


def _parse_pixels(pixels_str: str) -> int:
    pixels_str = pixels_str.strip().upper()

    try:
        if pixels_str.endswith("K"):
            return int(pixels_str[:-1]) * 1000
        elif pixels_str.endswith("M"):
            return int(pixels_str[:-1]) * 1000 * 1000
        elif pixels_str.endswith("G"):
            return int(pixels_str[:-1]) * 1000 * 1000 * 1000
        else:
            return int(pixels_str)
    except ValueError:
        raise exceptions.MapillaryBadParameterError(
            f"Expect valid number of pixels that ends with K, M, or G, but got {pixels_str}"
        )


def _avg_speed(points: T.Sequence[geo.Point]) -> float:
    total_distance = 0.0
    for cur, nxt in geo.pairwise(points):
        total_distance += geo.gps_distance(
            (cur.lat, cur.lon),
            (nxt.lat, nxt.lon),
        )

    if points:
        time_diff = points[-1].time - points[0].time
    else:
        time_diff = 0.0

    if time_diff == 0.0:
        return float("inf")

    return total_distance / time_diff


def _process_videos(
    video_metadatas: T.Sequence[types.VideoMetadata],
    max_sequence_filesize_in_bytes: int,
    max_avg_speed: float,
) -> T.Tuple[T.List[types.VideoMetadata], T.List[types.ErrorMetadata]]:
    error_metadatas: T.List[types.ErrorMetadata] = []
    output_video_metadatas: T.List[types.VideoMetadata] = []

    for video_metadata in video_metadatas:
        if video_metadata.filesize is None:
            filesize = utils.get_file_size(video_metadata.filename)
        else:
            filesize = video_metadata.filesize

        if filesize > max_sequence_filesize_in_bytes:
            error_metadatas.append(
                types.describe_error_metadata(
                    exc=exceptions.MapillaryFileTooLargeError(
                        f"Video file size exceeds the maximum allowed file size ({max_sequence_filesize_in_bytes} bytes)",
                    ),
                    filename=video_metadata.filename,
                    filetype=video_metadata.filetype,
                )
            )
        elif any(p.lat == 0 and p.lon == 0 for p in video_metadata.points):
            error_metadatas.append(
                types.describe_error_metadata(
                    exc=exceptions.MapillaryNullIslandError(
                        "Found GPS coordinates in Null Island (0, 0)",
                    ),
                    filename=video_metadata.filename,
                    filetype=video_metadata.filetype,
                )
            )
        elif (
            len(video_metadata.points) >= 2
            and _avg_speed(video_metadata.points) > max_avg_speed
        ):
            error_metadatas.append(
                types.describe_error_metadata(
                    exc=exceptions.MapillaryCaptureSpeedTooFastError(
                        f"Capture speed is too fast (exceeds {round(max_avg_speed, 3)} m/s)",
                    ),
                    filename=video_metadata.filename,
                    filetype=video_metadata.filetype,
                )
            )
        else:
            output_video_metadatas.append(video_metadata)

    return output_video_metadatas, error_metadatas


def process_sequence_properties(
    metadatas: T.Sequence[types.MetadataOrError],
    cutoff_distance: float = constants.CUTOFF_DISTANCE,
    cutoff_time: float = constants.CUTOFF_TIME,
    interpolate_directions: bool = False,
    duplicate_distance: float = constants.DUPLICATE_DISTANCE,
    duplicate_angle: float = constants.DUPLICATE_ANGLE,
    max_avg_speed: float = constants.MAX_AVG_SPEED,
) -> T.List[types.MetadataOrError]:
    max_sequence_filesize_in_bytes = _parse_filesize_in_bytes(
        constants.MAX_SEQUENCE_FILESIZE
    )
    max_sequence_pixels = _parse_pixels(constants.MAX_SEQUENCE_PIXELS)

    error_metadatas: T.List[types.ErrorMetadata] = []
    image_metadatas: T.List[types.ImageMetadata] = []
    video_metadatas: T.List[types.VideoMetadata] = []

    for metadata in metadatas:
        if isinstance(metadata, types.ErrorMetadata):
            error_metadatas.append(metadata)
        elif isinstance(metadata, types.ImageMetadata):
            image_metadatas.append(metadata)
        elif isinstance(metadata, types.VideoMetadata):
            video_metadatas.append(metadata)
        else:
            raise RuntimeError(f"invalid metadata type: {metadata}")

    video_metadatas, video_error_metadatas = _process_videos(
        video_metadatas,
        max_sequence_filesize_in_bytes=max_sequence_filesize_in_bytes,
        max_avg_speed=max_avg_speed,
    )
    error_metadatas.extend(video_error_metadatas)

    input_sequences: T.List[PointSequence]
    output_sequences: T.List[PointSequence]

    input_sequences = _group_sort_images_by_folder(image_metadatas)
    # make sure they are sorted
    for sequence in input_sequences:
        for cur, nxt in geo.pairwise(sequence):
            assert cur.time <= nxt.time, "sequence must be sorted"

    for sequence in input_sequences:
        _interpolate_subsecs_for_sorting(sequence)

    # Cut sequences by time or distance
    output_sequences = []
    for sequence in input_sequences:
        output_sequences.extend(
            cut_sequence_by_time_distance(sequence, cutoff_distance, cutoff_time)
        )
    assert len(image_metadatas) == sum(len(s) for s in output_sequences)

    # Duplication check
    input_sequences = output_sequences
    output_sequences = []
    for sequence in input_sequences:
        output_sequence, dups = duplication_check(
            sequence,
            max_duplicate_distance=duplicate_distance,
            max_duplicate_angle=duplicate_angle,
        )
        assert len(sequence) == len(output_sequence) + len(dups)
        output_sequences.append(output_sequence)
        error_metadatas.extend(dups)

    # Interpolate angles
    input_sequences = output_sequences
    for sequence in input_sequences:
        if interpolate_directions:
            for image in sequence:
                image.angle = None
        geo.interpolate_directions_if_none(sequence)

    # Cut sequences by max number of images, max filesize, and max pixels
    input_sequences = output_sequences
    output_sequences = []
    for sequence in input_sequences:
        output_sequences.extend(
            cut_sequence(
                sequence,
                constants.MAX_SEQUENCE_LENGTH,
                max_sequence_filesize_in_bytes,
                max_sequence_pixels,
            )
        )

    # Assign sequence UUIDs
    sequence_idx = 0
    image_metadatas = []
    input_sequences = output_sequences
    for sequence in input_sequences:
        # assign sequence UUIDs
        for image in sequence:
            # using incremental id as shorter "uuid", so we can save some space for the desc file
            image.MAPSequenceUUID = str(sequence_idx)
            image_metadatas.append(image)
        sequence_idx += 1

    results = error_metadatas + image_metadatas + video_metadatas

    assert len(metadatas) == len(results), (
        f"expected {len(metadatas)} results but got {len(results)}"
    )
    assert sequence_idx == len(
        set(metadata.MAPSequenceUUID for metadata in image_metadatas)
    )

    return results<|MERGE_RESOLUTION|>--- conflicted
+++ resolved
@@ -75,13 +75,8 @@
             msg = f"Duplicate of its previous image in terms of distance <= {max_duplicate_distance} and angle <= {max_duplicate_angle}"
             dups.append(
                 types.describe_error_metadata(
-<<<<<<< HEAD
                     exceptions.MapillaryDuplicationError(
-                        f"Duplicate of its previous image in terms of distance <= {duplicate_distance} and angle <= {duplicate_angle}",
-=======
-                    MapillaryDuplicationError(
                         msg,
->>>>>>> 4fa3b4a4
                         types.as_desc(cur),
                         distance=distance,
                         angle_diff=angle_diff,
