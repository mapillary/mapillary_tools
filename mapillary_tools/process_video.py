--- conflicted
+++ resolved
@@ -26,14 +26,9 @@
 
     #seconds = (int(filename.rstrip(".jpg").replace("{}_".format(
     #    video_filename), "").lstrip("0")) - 1) * interval * adjustment
-<<<<<<< HEAD
     seconds = int((int(filename.rstrip(".jpg")[-6:])-1)*interval)
     
 
-=======
-    
-    seconds = int((int(filename.rstrip(".jpg")[-6:])-1)*interval)
->>>>>>> cad7fb80
     return start_time + datetime.timedelta(seconds=seconds)
 
 
