--- conflicted
+++ resolved
@@ -54,30 +54,18 @@
               " does not exist, exiting...")  # ERROR LOG
         sys.exit(1)
 
-<<<<<<< HEAD
-    # command specific checks
-    video_import_path = os.path.abspath(
-        video_import_path) if os.path.isdir(video_import_path) else None
-    if not video_import_path:
-        # ERROR LOG
-        print("Error, video import path " + video_import_path +
-              " does not exist or is not a directory, please provide a path to a directory with the video(s) you wish to import, exiting...")
-=======
-    # sanity check if video file is passed
-    if video_import_path and (not os.path.isdir(video_import_path) and not os.path.isfile(video_import_path)):
+    # sanity check
+    if not os.path.isdir(video_import_path) and not os.path.isfile(video_import_path):
         print("Error, video path " + video_import_path +
               " does not exist, exiting...")
->>>>>>> c742ded9
         sys.exit(1)
 
-    # in case of video processing, adjust the import path
-    if video_import_path:
-        # set sampling path
-        video_sampling_path = "mapillary_sampled_video_frames"
-        video_dirname = video_import_path if os.path.isdir(
-            video_import_path) else os.path.dirname(video_import_path)
-        import_path = os.path.join(os.path.abspath(import_path), video_sampling_path) if import_path else os.path.join(
-            os.path.abspath(video_dirname), video_sampling_path)
+    # Adjust the import path
+    video_sampling_path = "mapillary_sampled_video_frames"
+    video_dirname = video_import_path if os.path.isdir(
+        video_import_path) else os.path.dirname(video_import_path)
+    import_path = os.path.join(os.path.abspath(import_path), video_sampling_path) if import_path else os.path.join(
+        os.path.abspath(video_dirname), video_sampling_path)
     print("Video sampling path set to {}".format(import_path))
 
     # check video logs
