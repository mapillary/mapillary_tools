--- conflicted
+++ resolved
@@ -56,11 +56,7 @@
                                                   "geotag_process"
                                                   "failed",
                                                   verbose)
-<<<<<<< HEAD
-        return
-=======
         sys.exit(1)
->>>>>>> 5483d7f5
     elif geotag_source != "exif" and not os.path.isfile(geotag_source_path) and not os.path.isdir(geotag_source_path):
         print("Error, " + geotag_source_path +
               " file source of gps/time properties does not exist. If geotagging from external log, rather than image EXIF, you need to provide full path to the log file.")
