--- conflicted
+++ resolved
@@ -229,11 +229,8 @@
         blackvue_video_filename = os.path.basename(blackvue_video).replace(
             ".mp4", "").replace(".MP4", "")
         try:
-<<<<<<< HEAD
-            [gpx_path, is_stationary_video] = gpx_from_blackvue(blackvue_video)
-=======
-            [gpx_path,is_stationary_video] = gpx_from_blackvue(blackvue_video,use_nmea_stream_timestamp=False)
->>>>>>> 5cc781fb
+            [gpx_path, is_stationary_video] = gpx_from_blackvue(
+                blackvue_video, use_nmea_stream_timestamp=False)
             if not gpx_path or not os.path.isfile(gpx_path):
                 raise Exception
         except Exception as e:
