import datetime
import uuid
import os
import json
import time
import sys
import shutil
import hashlib
import base64
from collections import OrderedDict
from exif_read import ExifRead
from exif_write import ExifEdit
from exif_aux import verify_exif
from geo import normalize_bearing, interpolate_lat_lon, gps_distance, gps_speed
import config
import uploader
from dateutil.tz import tzlocal
from gps_parser import get_lat_lon_time_from_gpx, get_lat_lon_time_from_nmea
from gpx_from_gopro import gpx_from_gopro
from gpx_from_blackvue import gpx_from_blackvue
from gpx_from_exif import gpx_from_exif
from tqdm import tqdm
from . import ipc
from .error import print_error
from .utils import force_decode

STATUS_PAIRS = {"success": "failed",
                "failed": "success"
                }
'''
auxillary processing functions
'''


def exif_time(filename):
    '''
    Get image capture time from exif
    '''
    metadata = ExifRead(filename)
    return metadata.extract_capture_time()


def estimate_sub_second_time(files, interval=0.0):
    '''
    Estimate the capture time of a sequence with sub-second precision
    EXIF times are only given up to a second of precision. This function
    uses the given interval between shots to estimate the time inside that
    second that each picture was taken.
    '''
    if interval <= 0.0:
        return [exif_time(f) for f in tqdm(files, desc="Reading image capture time")]

    onesecond = datetime.timedelta(seconds=1.0)
    T = datetime.timedelta(seconds=interval)
    for i, f in tqdm(enumerate(files), desc="Estimating subsecond time"):
        m = exif_time(f)
        if not m:
            pass
        if i == 0:
            smin = m
            smax = m + onesecond
        else:
            m0 = m - T * i
            smin = max(smin, m0)
            smax = min(smax, m0 + onesecond)
    if not smin or not smax:
        return None
    if smin > smax:
        # ERROR LOG
        print('Interval not compatible with EXIF times')
        return None
    else:
        s = smin + (smax - smin) / 2
        return [s + T * i for i in range(len(files))]


def geotag_from_exif(process_file_list,
                     import_path,
                     offset_time=0.0,
                     offset_angle=0.0,
                     verbose=False):
    if offset_time == 0:
        for image in tqdm(process_file_list, desc="Extracting gps data from image EXIF"):
            geotag_properties = get_geotag_properties_from_exif(
                image, offset_angle, verbose)

            create_and_log_process(image,
                                   "geotag_process",
                                   "success",
                                   geotag_properties,
                                   verbose)
    else:
        try:
            geotag_source_path = gpx_from_exif(
                process_file_list, import_path, verbose)
            if not geotag_source_path or not os.path.isfile(geotag_source_path):
                raise Exception
        except Exception as e:
            print_error(
                "Error, failed extracting data from exif due to {}, exiting...".format(e))
            sys.exit(1)

        geotag_from_gps_trace(process_file_list,
                              "gpx",
                              geotag_source_path,
                              offset_time,
                              offset_angle,
                              verbose=verbose)


def get_geotag_properties_from_exif(image, offset_angle=0.0, verbose=False):
    try:
        exif = ExifRead(image)
    except:
        print_error("Error, EXIF could not be read for image " +
                    image + ", geotagging process failed for this image since gps/time properties not read.")
        return None
    # required tags
    try:
        lon, lat = exif.extract_lon_lat()
    except:
        print_error("Error, " + image +
                    " image latitude or longitude tag not in EXIF. Geotagging process failed for this image, since this is required information.")
        return None
    if lat != None and lon != None:
        geotag_properties = {"MAPLatitude": lat}
        geotag_properties["MAPLongitude"] = lon
    else:
        print_error("Error, " + image +
                    " image latitude or longitude tag not in EXIF. Geotagging process failed for this image, since this is required information.")
        return None
    try:
        timestamp = exif.extract_capture_time()
    except:
        print_error("Error, " + image +
                    " image capture time tag not in EXIF. Geotagging process failed for this image, since this is required information.")
        return None

    try:
        geotag_properties["MAPCaptureTime"] = datetime.datetime.strftime(
            timestamp, "%Y_%m_%d_%H_%M_%S_%f")[:-3]
    except:
        print_error("Error, {} image capture time tag incorrect format. Geotagging process failed for this image, since this is required information.".format(image))
        return None

    # optional fields
    try:
        geotag_properties["MAPAltitude"] = exif.extract_altitude()
    except:
        if verbose:
            print("Warning, image altitude tag not in EXIF.")
    try:
        heading = exif.extract_direction()
        if heading is None:
            heading = 0.0
        heading = normalize_bearing(heading + offset_angle)
        # bearing of the image
        geotag_properties["MAPCompassHeading"] = {"TrueHeading": heading,
                                                  "MagneticHeading": heading}
    except:
        if verbose:
            print("Warning, image direction tag not in EXIF.")

    return geotag_properties


def geotag_from_gopro_video(process_file_list,
                            import_path,
                            geotag_source_path,
                            offset_time,
                            offset_angle,
                            local_time,
                            sub_second_interval,
                            use_gps_start_time=False,
                            verbose=False):

    # for each video, create gpx trace and geotag the corresponding video
    # frames
    gopro_videos = uploader.get_video_file_list(geotag_source_path)
    for gopro_video in gopro_videos:
        gopro_video_filename = os.path.basename(gopro_video).replace(
            ".mp4", "").replace(".MP4", "")
        try:
            gpx_path = gpx_from_gopro(gopro_video)
            if not gpx_path or not os.path.isfile(gpx_path):
                raise Exception
        except Exception as e:
            print_error("Error, failed extracting data from gopro geotag source path {} due to {}, exiting...".format(
                gopro_video, e))
            sys.exit(1)

        process_file_sublist = [x for x in process_file_list if os.path.join(
            gopro_video_filename, gopro_video_filename + "_") in x]

        if not len(process_file_sublist):
            print_error("Error, no video frames extracted for video file {} in import_path {}".format(
                gopro_video, import_path))
            create_and_log_process_in_list(process_file_sublist,
                                           "geotag_process"
                                           "failed",
                                           verbose)
            continue

        geotag_from_gps_trace(process_file_sublist,
                              "gpx",
                              gpx_path,
                              offset_time,
                              offset_angle,
                              local_time,
                              sub_second_interval,
                              use_gps_start_time,
                              verbose)


def geotag_from_blackvue_video(process_file_list,
                               import_path,
                               geotag_source_path,
                               offset_time,
                               offset_angle,
                               local_time,
                               sub_second_interval,
                               use_gps_start_time=False,
                               verbose=False):

    # for each video, create gpx trace and geotag the corresponding video
    # frames
    blackvue_videos = uploader.get_video_file_list(geotag_source_path)
    for blackvue_video in blackvue_videos:
        blackvue_video_filename = os.path.basename(blackvue_video).replace(
            ".mp4", "").replace(".MP4", "")
        try:
            gpx_path = gpx_from_blackvue(blackvue_video)
            if not gpx_path or not os.path.isfile(gpx_path):
                raise Exception
        except Exception as e:
            print_error("Error, failed extracting data from blackvue geotag source path {} due to {}, exiting...".format(
                blackvue_video, e))
            sys.exit(1)

        process_file_sublist = [x for x in process_file_list if os.path.join(
            blackvue_video_filename, blackvue_video_filename + "_") in x]

        if not len(process_file_sublist):
            print_error("Error, no video frames extracted for video file {} in import_path {}".format(
                blackvue_video, import_path))
            create_and_log_process_in_list(process_file_sublist,
                                           "geotag_process"
                                           "failed",
                                           verbose)
            continue

        geotag_from_gps_trace(process_file_sublist,
                              "gpx",
                              gpx_path,
                              offset_time,
                              offset_angle,
                              local_time,
                              sub_second_interval,
                              use_gps_start_time,
                              verbose)


def geotag_from_gps_trace(process_file_list,
                          geotag_source,
                          geotag_source_path,
                          offset_time=0.0,
                          offset_angle=0.0,
                          local_time=False,
                          sub_second_interval=0.0,
                          use_gps_start_time=False,
                          verbose=False):
    # print time now to warn in case local_time
    if local_time:
        now = datetime.datetime.now(tzlocal())
        print("Your local timezone is {0}. If not, the geotags will be wrong."
              .format(now.strftime('%Y-%m-%d %H:%M:%S %Z')))
    else:
        # if not local time to be used, warn UTC will be used
        print("It is assumed that the image timestamps are in UTC. If not, try using the option --local_time.")

    # read gps file to get track locations
    if geotag_source == "gpx":
        gps_trace = get_lat_lon_time_from_gpx(geotag_source_path, local_time)
    elif geotag_source == "nmea":
        gps_trace = get_lat_lon_time_from_nmea(geotag_source_path, local_time)

    # Estimate capture time with sub-second precision, reading from image EXIF
    sub_second_times = estimate_sub_second_time(process_file_list,
                                                sub_second_interval)
    if not sub_second_times:
        print_error(
            "Error, capture times could not be estimated to sub second precision, images can not be geotagged.")
        create_and_log_process_in_list(process_file_list,
                                       "geotag_process"
                                       "failed",
                                       verbose)
        return

    if not gps_trace:
        print_error("Error, gps trace file {} was not read, images can not be geotagged.".format(
            geotag_source_path))
        create_and_log_process_in_list(process_file_list,
                                       "geotag_process",
                                       "failed",
                                       verbose)
        return

    if use_gps_start_time:
        # update offset time with the gps start time
        offset_time += (sorted(sub_second_times)
                        [0] - gps_trace[0][0]).total_seconds()
    for image, capture_time in tqdm(zip(process_file_list,
                                        sub_second_times), desc="Inserting gps data into image EXIF"):
        if not capture_time:
            print_error(
                "Error, capture time could not be extracted for image " + image)
            create_and_log_process(image,
                                   "geotag_process",
                                   "failed",
                                   verbose=verbose)

        geotag_properties = get_geotag_properties_from_gps_trace(
            image, capture_time, gps_trace, offset_angle, offset_time, verbose)

        create_and_log_process(image,
                               "geotag_process",
                               "success",
                               geotag_properties,
                               verbose)


def get_geotag_properties_from_gps_trace(image, capture_time, gps_trace, offset_angle=0.0, offset_time=0.0, verbose=False):
    capture_time = capture_time - \
        datetime.timedelta(seconds=offset_time)
    try:
        lat, lon, bearing, elevation = interpolate_lat_lon(gps_trace,
                                                           capture_time)
    except Exception as e:
        print("Warning, {}, interpolation of latitude and longitude failed for image {}".format(
            e, image))
        return None

    corrected_bearing = (bearing + offset_angle) % 360

    if lat != None and lon != None:
        geotag_properties = {"MAPLatitude": lat}
        geotag_properties["MAPLongitude"] = lon
    else:
        print("Warning, invalid latitude and longitude for image {}".format(image))
        return None

    geotag_properties["MAPCaptureTime"] = datetime.datetime.strftime(capture_time,
                                                                     "%Y_%m_%d_%H_%M_%S_%f")[:-3]
    if elevation:
        geotag_properties["MAPAltitude"] = elevation
    else:
        if verbose:
            print("Warning, image altitude tag not set.")
    if corrected_bearing:
        geotag_properties["MAPCompassHeading"] = {
            "TrueHeading": corrected_bearing, "MagneticHeading": corrected_bearing}
    else:
        if verbose:
            print("Warning, image direction tag not set.")
    return geotag_properties


def get_upload_param_properties(log_root, image, user_name, user_upload_token, user_permission_hash, user_signature_hash, user_key, verbose=False):

    if not os.path.isdir(log_root):
        print("Warning, sequence process has not been done for image " + image +
              ", therefore it will not be included in the upload params processing.")
        return None

    # check if geotag process was a success
    log_sequence_process_success = os.path.join(
        log_root, "sequence_process_success")
    if not os.path.isfile(log_sequence_process_success):
        print("Warning, sequence process failed for image " + image +
              ", therefore it will not be included in the upload params processing.")
        return None

    upload_params_process_success_path = os.path.join(log_root,
                                                      "upload_params_process_success")

    # load the sequence json
    sequence_process_json_path = os.path.join(log_root,
                                              "sequence_process.json")
    sequence_data = ""
    try:
        sequence_data = load_json(
            sequence_process_json_path)
    except:
        print("Warning, sequence data not read for image " + image +
              ", therefore it will not be included in the upload params processing.")
        return None

    if "MAPSequenceUUID" not in sequence_data:
        print("Warning, sequence uuid not in sequence data for image " + image +
              ", therefore it will not be included in the upload params processing.")
        return None

    sequence_uuid = sequence_data["MAPSequenceUUID"]

    if os.getenv("AWS_S3_ENDPOINT", None) is None:
        url = "https://s3-eu-west-1.amazonaws.com/mapillary.uploads.manual.images"
    else:
        url = "{}/{}".format(os.getenv("AWS_S3_ENDPOINT"),
                             "mtf-manual-uploads-images")

    upload_params = {
        "url": url,
        "permission": user_permission_hash,
        "signature": user_signature_hash,
        "key": user_name + "/" + sequence_uuid + "/",
        "aws_key": os.getenv("AWS_ACCESS_KEY_ID", "AKIAIJJIMLWVT6GBZQIQ")
    }

    try:
        settings_upload_hash = hashlib.sha256("%s%s%s" % (user_upload_token,
                                                          user_key,
                                                          base64.b64encode(image))).hexdigest()
        save_json({"MAPSettingsUploadHash": settings_upload_hash},
                  os.path.join(log_root, "settings_upload_hash.json"))
    except:
        print("Warning, settings upload hash not set for image " + image +
              ", therefore it will not be uploaded.")
        return None
    return upload_params


def get_final_mapillary_image_description(log_root, image, master_upload=False, verbose=False, skip_EXIF_insert=False, keep_original=False, overwrite_all_EXIF_tags=False, overwrite_EXIF_time_tag=False, overwrite_EXIF_gps_tag=False, overwrite_EXIF_direction_tag=False, overwrite_EXIF_orientation_tag=False):
    sub_commands = ["user_process", "geotag_process", "sequence_process",
                    "upload_params_process", "settings_upload_hash", "import_meta_data_process"]

    final_mapillary_image_description = {}
    for sub_command in sub_commands:
        sub_command_status = os.path.join(
            log_root, sub_command + "_failed")

        if os.path.isfile(sub_command_status) and sub_command != "import_meta_data_process":
            print("Warning, required {} failed for image ".format(sub_command) +
                  image)
            return None

        sub_command_data_path = os.path.join(
            log_root, sub_command + ".json")
        if not os.path.isfile(sub_command_data_path) and sub_command != "import_meta_data_process":
            if (sub_command == "settings_upload_hash" or sub_command == "upload_params_process") and master_upload:
                continue
            else:
                print("Warning, required {} did not result in a valid json file for image ".format(
                    sub_command) + image)
                return None
        if sub_command == "settings_upload_hash" or sub_command == "upload_params_process":
            continue
        try:
            sub_command_data = load_json(sub_command_data_path)
            if not sub_command_data:
                if verbose:
                    print(
                        "Warning, no data read from json file " + json_file)
                return None

            final_mapillary_image_description.update(sub_command_data)
        except:
            if sub_command == "import_meta_data_process":
                if verbose:
                    print("Warning, could not load json file " +
                          sub_command_data_path)
                continue
            else:
                if verbose:
                    print("Warning, could not load json file " +
                          sub_command_data_path)
                return None

    # a unique photo ID to check for duplicates in the backend in case the
    # image gets uploaded more than once
    final_mapillary_image_description['MAPPhotoUUID'] = str(
        uuid.uuid4())

    if skip_EXIF_insert:
        return final_mapillary_image_description

    # insert in the EXIF image description
    try:
        image_exif = ExifEdit(image)
    except:
        print_error("Error, image EXIF could not be loaded for image " + image)
        return None
    try:
        image_exif.add_image_description(
            final_mapillary_image_description)
    except:
        print_error(
            "Error, image EXIF tag Image Description could not be edited for image " + image)
        return None
    # also try to set time and gps so image can be placed on the map for testing and
    # qc purposes
    if overwrite_all_EXIF_tags:
        try:
            image_exif.add_date_time_original(datetime.datetime.strptime(
                final_mapillary_image_description["MAPCaptureTime"], '%Y_%m_%d_%H_%M_%S_%f'))
        except:
            pass
        try:
            image_exif.add_lat_lon(
                final_mapillary_image_description["MAPLatitude"], final_mapillary_image_description["MAPLongitude"])
        except:
            pass
        try:
            image_exif.add_direction(
                final_mapillary_image_description["MAPCompassHeading"]["TrueHeading"])
        except:
            pass
        try:
            if "MAPOrientation" in final_mapillary_image_description:
                image_exif.add_orientation(
                    final_mapillary_image_description["MAPOrientation"])
        except:
            pass
    else:
        if overwrite_EXIF_time_tag:
            try:
                image_exif.add_date_time_original(datetime.datetime.strptime(
                    final_mapillary_image_description["MAPCaptureTime"], '%Y_%m_%d_%H_%M_%S_%f'))
            except:
                pass
        if overwrite_EXIF_gps_tag:
            try:
                image_exif.add_lat_lon(
                    final_mapillary_image_description["MAPLatitude"], final_mapillary_image_description["MAPLongitude"])
            except:
                pass
        if overwrite_EXIF_direction_tag:
            try:
                image_exif.add_direction(
                    final_mapillary_image_description["MAPCompassHeading"]["TrueHeading"])
            except:
                pass
        if overwrite_EXIF_orientation_tag:
            try:
                if "MAPOrientation" in final_mapillary_image_description:
                    image_exif.add_orientation(
                        final_mapillary_image_description["MAPOrientation"])
            except:
                pass
    filename = image
    filename_keep_original = processed_images_rootpath(image)
    if os.path.isfile(filename_keep_original):
        os.remove(filename_keep_original)
    if keep_original:
        filename = filename_keep_original
        if not os.path.isdir(os.path.dirname(filename_keep_original)):
            os.makedirs(os.path.dirname(filename_keep_original))
    try:
        image_exif.write(filename=filename)
    except:
        print_error(
            "Error, image EXIF could not be written back for image " + image)
        return None

    return final_mapillary_image_description


def get_geotag_data(log_root, image, verbose=False):
    if not os.path.isdir(log_root):
        if verbose:
            print("Warning, no logs for image " + image)
        return None
    # check if geotag process was a success
    log_geotag_process_success = os.path.join(log_root,
                                              "geotag_process_success")
    if not os.path.isfile(log_geotag_process_success):
        print("Warning, geotag process failed for image " + image +
              ", therefore it will not be included in the sequence processing.")
        return None
    # load the geotag json
    geotag_process_json_path = os.path.join(log_root,
                                            "geotag_process.json")
    try:
        geotag_data = load_json(geotag_process_json_path)
        return geotag_data
    except:
        if verbose:
            print("Warning, geotag data not read for image " + image +
                  ", therefore it will not be included in the sequence processing.")
        return None


def format_orientation(orientation):
    '''
    Convert orientation from clockwise degrees to exif tag

    # see http://sylvana.net/jpegcrop/exif_orientation.html
    '''
    mapping = {
        0: 1,
        90: 8,
        180: 3,
        270: 6,
    }
    if orientation not in mapping:
        raise ValueError("Orientation value has to be 0, 90, 180, or 270")

    return mapping[orientation]


def load_json(file_path):
    try:
        with open(file_path, "rb") as f:
            dict = json.load(f)
        return dict
    except:
        return {}


def save_json(data, file_path):
    with open(file_path, "wb") as f:
        f.write(json.dumps(data, indent=4))


def update_json(data, file_path, process):
    original_data = load_json(file_path)
    original_data[process] = data
    save_json(original_data, file_path)


def get_process_file_list(import_path, process, rerun=False, verbose=False, skip_subfolders=False, root_dir=None):

    if not root_dir:
        root_dir = import_path

    process_file_list = []
    if skip_subfolders:
        process_file_list.extend(os.path.join(os.path.abspath(root_dir), file) for file in os.listdir(root_dir) if file.lower().endswith(
            ('jpg', 'jpeg', 'tif', 'tiff', 'pgm', 'pnm', 'gif')) and preform_process(os.path.join(root_dir, file), process, rerun))
    else:
        for root, dir, files in os.walk(import_path):
            if os.path.join(".mapillary", "logs") in root:
                continue
            process_file_list.extend(os.path.join(os.path.abspath(root), file) for file in files if preform_process(
                os.path.join(root, file), process, rerun) and file.lower().endswith(('jpg', 'jpeg', 'tif', 'tiff', 'pgm', 'pnm', 'gif')))

    inform_processing_start(root_dir,
                            len(process_file_list),
                            process)
    return sorted(process_file_list)


def get_process_status_file_list(import_path, process, status, skip_subfolders=False):

    status_process_file_list = []
    if skip_subfolders:
        status_process_file_list.extend(os.path.join(os.path.abspath(root_dir), file) for file in os.listdir(root_dir) if file.lower().endswith(
            ('jpg', 'jpeg', 'tif', 'tiff', 'pgm', 'pnm', 'gif')) and process_status(os.path.join(root_dir, file), process, status))
    else:
        for root, dir, files in os.walk(import_path):
            if os.path.join(".mapillary", "logs") in root:
                continue
            status_process_file_list.extend(os.path.join(os.path.abspath(root), file) for file in files if process_status(
                os.path.join(root, file), process, status) and file.lower().endswith(('jpg', 'jpeg', 'tif', 'tiff', 'pgm', 'pnm', 'gif')))

    return sorted(status_process_file_list)


def process_status(file_path, process, status):
    log_root = uploader.log_rootpath(file_path)
    process_status = os.path.join(log_root, process + "_" + status)
    return os.path.isfile(process_status)


def get_duplicate_file_list(import_path, skip_subfolders=False):
    duplicate_file_list = []
    if skip_subfolders:
        duplicate_file_list.extend(os.path.join(os.path.abspath(root_dir), file) for file in os.listdir(root_dir) if file.lower().endswith(
            ('jpg', 'jpeg', 'tif', 'tiff', 'pgm', 'pnm', 'gif')) and is_duplicate(os.path.join(root_dir, file)))
    else:
        for root, dir, files in os.walk(import_path):
            if os.path.join(".mapillary", "logs") in root:
                continue
            duplicate_file_list.extend(os.path.join(os.path.abspath(root), file) for file in files if is_duplicate(
                os.path.join(root, file)) and file.lower().endswith(('jpg', 'jpeg', 'tif', 'tiff', 'pgm', 'pnm', 'gif')))

    return sorted(duplicate_file_list)


def is_duplicate(file_path):
    log_root = uploader.log_rootpath(file_path)
    duplicate_flag_path = os.path.join(log_root, "duplicate")
    return os.path.isfile(duplicate_flag_path)


def preform_process(file_path, process, rerun=False):
    log_root = uploader.log_rootpath(file_path)
    process_succes = os.path.join(log_root, process + "_success")
    upload_succes = os.path.join(log_root, "upload_success")
    preform = not os.path.isfile(upload_succes) and (
        not os.path.isfile(process_succes) or rerun)
    return preform


def get_failed_process_file_list(import_path, process):

    failed_process_file_list = []
    for root, dir, files in os.walk(import_path):
        if os.path.join(".mapillary", "logs") in root:
            continue
        failed_process_file_list.extend(os.path.join(os.path.abspath(root), file) for file in files if failed_process(
            os.path.join(root, file), process) and file.lower().endswith(('jpg', 'jpeg', 'tif', 'tiff', 'pgm', 'pnm', 'gif')))

    return sorted(failed_process_file_list)


def failed_process(file_path, process):
    log_root = uploader.log_rootpath(file_path)
    process_failed = os.path.join(log_root, process + "_failed")
    process_failed_true = os.path.isfile(process_failed)
    return process_failed_true


def processed_images_rootpath(filepath):
    return os.path.join(os.path.dirname(filepath), ".mapillary", "proccessed_images", os.path.basename(filepath))


def video_upload(video_file, import_path, verbose=False):
    log_root = uploader.log_rootpath(video_file)
    import_paths = video_import_paths(video_file)
    if not os.path.isdir(import_path):
        os.makedirs(import_path)
    if import_path not in import_paths:
        import_paths.append(import_path)
    else:
        print("Warning, {} has already been sampled into {}, please make sure all the previously sampled frames are deleted, otherwise the alignment might be incorrect".format(video_file, import_path))
    for video_import_path in import_paths:
        if os.path.isdir(video_import_path):
            if len(uploader.get_success_upload_file_list(video_import_path)):
                if verbose:
                    print("no")
                return 1
    return 0


def create_and_log_video_process(video_file, import_path):
    log_root = uploader.log_rootpath(video_file)
    if not os.path.isdir(log_root):
        os.makedirs(log_root)
    # set the log flags for process
    log_process = os.path.join(
        log_root, "video_process.json")
    import_paths = video_import_paths(video_file)
    if import_path in import_paths:
        return
    import_paths.append(import_path)
    video_process = load_json(log_process)
    video_process.update({"sample_paths": import_paths})
    save_json(video_process, log_process)


def video_import_paths(video_file):
    log_root = uploader.log_rootpath(video_file)
    if not os.path.isdir(log_root):
        return []
    log_process = os.path.join(
        log_root, "video_process.json")
    if not os.path.isfile(log_process):
        return []
    video_process = load_json(log_process)
    if "sample_paths" in video_process:
        return video_process["sample_paths"]
    return []


def create_and_log_process_in_list(process_file_list,
                                   process,
                                   status,
                                   verbose=False,
                                   mapillary_description={}):
    for image in tqdm(process_file_list, desc="Logging"):
        create_and_log_process(image,
                               process,
                               status,
                               mapillary_description,
                               verbose)


def create_and_log_process(image, process, status, mapillary_description={}, verbose=False):
    # set log path
    log_root = uploader.log_rootpath(image)
    # make all the dirs if not there
    if not os.path.isdir(log_root):
        os.makedirs(log_root)
    # set the log flags for process
    log_process = os.path.join(
        log_root, process)
    log_process_succes = log_process + "_success"
    log_process_failed = log_process + "_failed"
    log_MAPJson = os.path.join(log_root, process + ".json")

    if status == "success" and not mapillary_description:
        status = "failed"
    elif status == "success":
        try:
            save_json(mapillary_description, log_MAPJson)
            open(log_process_succes, "w").close()
            open(log_process_succes + "_" +
                 str(time.strftime("%Y_%m_%d_%H_%M_%S", time.gmtime())), "w").close()
            # if there is a failed log from before, remove it
            if os.path.isfile(log_process_failed):
                os.remove(log_process_failed)
        except:
            # if the image description could not have been written to the
            # filesystem, log failed
            print_error("Error, " + process +
                        " logging failed for image " + image)
            status = "failed"

    if status == "failed":
        open(log_process_failed, "w").close()
        open(log_process_failed + "_" +
             str(time.strftime("%Y_%m_%d_%H_%M_%S", time.gmtime())), "w").close()
        # if there is a success log from before, remove it
        if os.path.isfile(log_process_succes):
            os.remove(log_process_succes)
        # if there is meta data from before, remove it
        if os.path.isfile(log_MAPJson):
            if verbose:
                print("Warning, {} in this run has failed, previously generated properties will be removed.".format(
                    process))
            os.remove(log_MAPJson)

    decoded_image = force_decode(image)

    ipc.send(
        process,
<<<<<<< HEAD
        {'image': image, 'status': status, 'description': mapillary_description})
=======
        { 'image': decoded_image, 'status': status, 'description': mapillary_description })
>>>>>>> 4a1c6b66


def user_properties(user_name,
                    import_path,
                    process_file_list,
                    organization_username=None,
                    organization_key=None,
                    private=False,
                    verbose=False):
    # basic
    try:
        user_properties = uploader.authenticate_user(user_name)
    except:
        print_error("Error, user authentication failed for user " + user_name)
        print("Make sure your user credentials are correct, user authentication is required for images to be uploaded to Mapillary.")
        return None
    if not user_properties:
        print_error("Error, user authentication failed for user " + user_name)
        print("Make sure your user credentials are correct, user authentication is required for images to be uploaded to Mapillary.")
        return None
    # organization validation
    if organization_username or organization_key:
        organization_key = process_organization(user_properties,
                                                organization_username,
                                                organization_key,
                                                private)
        user_properties.update(
            {'MAPOrganizationKey': organization_key, 'MAPPrivate': private})

    # remove uneeded credentials
    if "user_upload_token" in user_properties:
        del user_properties["user_upload_token"]
    if "user_permission_hash" in user_properties:
        del user_properties["user_permission_hash"]
    if "user_signature_hash" in user_properties:
        del user_properties["user_signature_hash"]

    return user_properties


def user_properties_master(user_name,
                           import_path,
                           process_file_list,
                           organization_key=None,
                           private=False,
                           verbose=False):

    try:
        master_key = uploader.get_master_key()
    except:
        print_error("Error, no master key found.")
        print("If you are a user, run the process script without the --master_upload, if you are a Mapillary employee, make sure you have the master key in your config file.")
        return None

    user_properties = {"MAPVideoSecure": master_key}
    user_properties["MAPSettingsUsername"] = user_name
    try:
        user_key = uploader.get_user_key(user_name)
    except:
        print_error("Error, no user key obtained for the user name " + user_name +
                    ", check if the user name is spelled correctly and if the master key is correct")
        return None
    if user_key:
        user_properties['MAPSettingsUserKey'] = user_key
    else:
        return None

    if organization_key:
        user_properties.update(
            {'MAPOrganizationKey': organization_key})
        if private:
            user_properties.update(
                {'MAPPrivate': private})

    return user_properties


def process_organization(user_properties, organization_username=None, organization_key=None, private=False):
    if not "user_upload_token" in user_properties or not "MAPSettingsUserKey" in user_properties:
        print_error(
            "Error, can not authenticate to validate organization import, upload token or user key missing in the config.")
        sys.exit(1)
    user_key = user_properties["MAPSettingsUserKey"]
    user_upload_token = user_properties["user_upload_token"]
    if not organization_key and organization_username:
        try:
            organization_key = uploader.get_organization_key(user_key,
                                                             organization_username,
                                                             user_upload_token)
        except:
            print_error("Error, could not obtain organization key, exiting...")
            sys.exit(1)

    # validate key
    try:
        uploader.validate_organization_key(user_key,
                                           organization_key,
                                           user_upload_token)
    except:
        print_error("Error, organization key validation failed, exiting...")
        sys.exit(1)

    # validate privacy
    try:
        uploader.validate_organization_privacy(user_key,
                                               organization_key,
                                               private,
                                               user_upload_token)
    except:
        print_error("Error, organization privacy validation failed, exiting...")
        sys.exit(1)

    return organization_key


def inform_processing_start(import_path, len_process_file_list, process, skip_subfolders=False):

    total_file_list = uploader.get_total_file_list(
        import_path, skip_subfolders)
    print("Running {} for {} images, skipping {} images.".format(process,
                                                                 len_process_file_list,
                                                                 len(total_file_list) - len_process_file_list))


def load_geotag_points(process_file_list, verbose=False):

    file_list = []
    capture_times = []
    lats = []
    lons = []
    directions = []

    for image in tqdm(process_file_list, desc="Loading geotag points"):
        log_root = uploader.log_rootpath(image)
        geotag_data = get_geotag_data(log_root,
                                      image,
                                      verbose)
        if not geotag_data:
            create_and_log_process(image,
                                   "sequence_process",
                                   "failed",
                                   verbose=verbose)
            continue
        # assume all data needed available from this point on
        file_list.append(image)
        capture_times.append(datetime.datetime.strptime(geotag_data["MAPCaptureTime"],
                                                        '%Y_%m_%d_%H_%M_%S_%f'))
        lats.append(geotag_data["MAPLatitude"])
        lons.append(geotag_data["MAPLongitude"])
        directions.append(geotag_data["MAPCompassHeading"]["TrueHeading"]
                          ) if "MAPCompassHeading" in geotag_data else directions.append(0.0)

        # remove previously created duplicate flags
        duplicate_flag_path = os.path.join(log_root,
                                           "duplicate")
        if os.path.isfile(duplicate_flag_path):
            os.remove(duplicate_flag_path)

    return file_list, capture_times, lats, lons, directions


def split_sequences(capture_times, lats, lons, file_list, directions, cutoff_time, cutoff_distance, verbose=False):

    sequences = []
    # sort based on time
    sort_by_time = zip(capture_times,
                       file_list,
                       lats,
                       lons,
                       directions)
    sort_by_time.sort()
    capture_times, file_list, lats, lons, directions = [
        list(x) for x in zip(*sort_by_time)]
    latlons = zip(lats,
                  lons)

    # initialize first sequence
    sequence_index = 0
    sequences.append({"file_list": [
        file_list[0]], "directions": [directions[0]], "latlons": [latlons[0]], "capture_times": [capture_times[0]]})

    if len(file_list) >= 1:
        # diff in capture time
        capture_deltas = [
            t2 - t1 for t1, t2 in zip(capture_times, capture_times[1:])]

        # distance between consecutive images
        distances = [gps_distance(ll1, ll2)
                     for ll1, ll2 in zip(latlons, latlons[1:])]

        # if cutoff time is given use that, else assume cutoff is
        # 1.5x median time delta
        if cutoff_time is None:
            if verbose:
                print(
                    "Warning, sequence cut-off time is None and will therefore be derived based on the median time delta between the consecutive images.")
            median = sorted(capture_deltas)[
                len(capture_deltas) // 2]
            if type(median) is not int:
                median = median.total_seconds()
            cutoff_time = 1.5 * median
        else:
            cutoff_time = float(cutoff_time)
        cut = 0
        for i, filepath in enumerate(file_list[1:]):
            cut_time = capture_deltas[i].total_seconds(
            ) > cutoff_time
            cut_distance = distances[i] > cutoff_distance
            if cut_time or cut_distance:
                cut += 1
                # delta too big, start new sequence
                sequence_index += 1
                sequences.append({"file_list": [
                    filepath], "directions": [directions[1:][i]], "latlons": [latlons[1:][i]], "capture_times": [capture_times[1:][i]]})
                if verbose:
                    if cut_distance:
                        print('Cut {}: Delta in distance {} meters is bigger than cutoff_distance {} meters at {}'.format(
                            cut, distances[i], cutoff_distance, file_list[i + 1]))
                    elif cut_time:
                        print('Cut {}: Delta in time {} seconds is bigger then cutoff_time {} seconds at {}'.format(
                            cut, capture_deltas[i].total_seconds(), cutoff_time, file_list[i + 1]))
            else:
                # delta not too big, continue with current
                # group
                sequences[sequence_index]["file_list"].append(
                    filepath)
                sequences[sequence_index]["directions"].append(
                    directions[1:][i])
                sequences[sequence_index]["latlons"].append(
                    latlons[1:][i])
                sequences[sequence_index]["capture_times"].append(
                    capture_times[1:][i])
    return sequences


def interpolate_timestamp(capture_times):
    '''
    Interpolate time stamps in case of identical timestamps
    '''
    timestamps = []
    num_file = len(capture_times)

    time_dict = OrderedDict()

    if num_file < 2:
        return capture_times

    # trace identical timestamps (always assume capture_times is sorted)
    time_dict = OrderedDict()
    for i, t in enumerate(capture_times):
        if t not in time_dict:
            time_dict[t] = {
                "count": 0,
                "pointer": 0
            }

            interval = 0
            if i != 0:
                interval = (t - capture_times[i - 1]).total_seconds()
                time_dict[capture_times[i - 1]]["interval"] = interval

        time_dict[t]["count"] += 1

    if len(time_dict) >= 2:
        # set time interval as the last available time interval
        time_dict[time_dict.keys()[-1]
                  ]["interval"] = time_dict[time_dict.keys()[-2]]["interval"]
    else:
        # set time interval assuming capture interval is 1 second
        time_dict[time_dict.keys()[0]]["interval"] = time_dict[time_dict.keys()[
            0]]["count"] * 1.

    # interpolate timestamps
    for t in capture_times:
        d = time_dict[t]
        s = datetime.timedelta(
            seconds=d["pointer"] * d["interval"] / float(d["count"]))
        updated_time = t + s
        time_dict[t]["pointer"] += 1
        timestamps.append(updated_time)

    return timestamps


def get_images_geotags(process_file_list):
    geotags = []
    missing_geotags = []
    for image in tqdm(sorted(process_file_list), desc="Reading gps data"):
        exif = ExifRead(image)
        timestamp = exif.extract_capture_time()
        lon, lat = exif.extract_lon_lat()
        altitude = exif.extract_altitude()
        if timestamp and lon and lat:
            geotags.append((timestamp, lat, lon, altitude))
            continue
        if timestamp and (not lon or not lat):
            missing_geotags.append((image, timestamp))
        else:
            print_error(
                "Error image {} does not have captured time.".format(image))
    return geotags, missing_geotags<|MERGE_RESOLUTION|>--- conflicted
+++ resolved
@@ -834,11 +834,7 @@
 
     ipc.send(
         process,
-<<<<<<< HEAD
-        {'image': image, 'status': status, 'description': mapillary_description})
-=======
         { 'image': decoded_image, 'status': status, 'description': mapillary_description })
->>>>>>> 4a1c6b66
 
 
 def user_properties(user_name,
