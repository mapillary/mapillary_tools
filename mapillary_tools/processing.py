import datetime
import uuid
import os
import json
import time
import sys
import shutil
import hashlib
import base64
from collections import OrderedDict
from exif_read import ExifRead
from exif_write import ExifEdit
from exif_aux import verify_exif
from geo import normalize_bearing, interpolate_lat_lon, gps_distance, gps_speed
import config
import uploader
from dateutil.tz import tzlocal
from gps_parser import get_lat_lon_time_from_gpx, get_lat_lon_time_from_nmea
from gpx_from_gopro import gpx_from_gopro
from gpx_from_blackvue import gpx_from_blackvue
from gpx_from_exif import gpx_from_exif
from tqdm import tqdm
from . import ipc
from .error import print_error
from .utils import force_decode

STATUS_PAIRS = {"success": "failed",
                "failed": "success"
                }
'''
auxillary processing functions
'''


def exif_time(filename):
    '''
    Get image capture time from exif
    '''
    metadata = ExifRead(filename)
    return metadata.extract_capture_time()


def estimate_sub_second_time(files, interval=0.0):
    '''
    Estimate the capture time of a sequence with sub-second precision
    EXIF times are only given up to a second of precision. This function
    uses the given interval between shots to estimate the time inside that
    second that each picture was taken.
    '''
    if interval <= 0.0 and interval >= 1.0:
        return [exif_time(f) for f in tqdm(files, desc="Reading image capture time")]

    onesecond = datetime.timedelta(seconds=1.0)
    T = datetime.timedelta(seconds=interval)
    t = int(1/interval)
    sub_second_time = [None] * len(files)
<<<<<<< HEAD


    for i, f in tqdm(enumerate(files), desc="Estimating subsecond time"):
        m = exif_time(f)
        nf = int(f.rstrip(".jpg")[-6:])-1
        if not m:
            pass        #?
        if not nf:      #first file in the folders
            nf0 = nf
            m0 = m
            j = 1
            sub_second_time[i] = m
        elif nf == nf0+j:       #and m == m0
            sub_second_time[i] = m + T*(j%t)
            j += 1
        else:
            print('Interval not compatible with EXIF times')
            return None
    
    return sub_second_time

    '''
=======
    
    for i, f in tqdm(enumerate(files), desc="Estimating subsecond time"):
        m = exif_time(f)
        nf = int(f.rstrip(".jpg")[-6:])-1
>>>>>>> cad7fb80
        if not m:
            pass      #?
        if not nf:      #first file in the folders
            nf0 = nf
            m0 = m
            j = 1
            sub_second_time[i] = m
        elif nf == nf0+j:       #and m == m0?
            sub_second_time[i] = m + T*(j%t)
            j += 1
        else:
            print('Interval not compatible with EXIF times')
            return None
    
    return sub_second_time
    '''
        if i == 0:
            smin = m
            smax = m + onesecond
        else:
            m0 = m - T * i
            smin = max(smin, m0)
            smax = min(smax, m0 + onesecond)
    if not smin or not smax:
        return None
    if smin > smax:
        # ERROR LOG
        print('Interval not compatible with EXIF times')
        return None
    else:
        s = smin + (smax - smin) / 2
        return [s + T * i for i in range(len(files))]
    '''
<<<<<<< HEAD

=======
>>>>>>> cad7fb80

def geotag_from_exif(process_file_list,
                     import_path,
                     offset_time=0.0,
                     offset_angle=0.0,
                     verbose=False):
    if offset_time == 0:
        for image in tqdm(process_file_list, desc="Extracting gps data from image EXIF"):
            geotag_properties = get_geotag_properties_from_exif(
                image, offset_angle, verbose)

            create_and_log_process(image,
                                   "geotag_process",
                                   "success",
                                   geotag_properties,
                                   verbose)
    else:
        try:
            geotag_source_path = gpx_from_exif(
                process_file_list, import_path, verbose)
            if not geotag_source_path or not os.path.isfile(geotag_source_path):
                raise Exception
        except Exception as e:
            print_error(
                "Error, failed extracting data from exif due to {}, exiting...".format(e))
            sys.exit(1)

        geotag_from_gps_trace(process_file_list,
                              "gpx",
                              geotag_source_path,
                              offset_time,
                              offset_angle,
                              verbose=verbose)


def get_geotag_properties_from_exif(image, offset_angle=0.0, verbose=False):
    try:
        exif = ExifRead(image)
    except:
        print_error("Error, EXIF could not be read for image " +
                    image + ", geotagging process failed for this image since gps/time properties not read.")
        return None
    # required tags
    try:
        lon, lat = exif.extract_lon_lat()
    except:
        print_error("Error, " + image +
                    " image latitude or longitude tag not in EXIF. Geotagging process failed for this image, since this is required information.")
        return None
    if lat != None and lon != None:
        geotag_properties = {"MAPLatitude": lat}
        geotag_properties["MAPLongitude"] = lon
    else:
        print_error("Error, " + image +
                    " image latitude or longitude tag not in EXIF. Geotagging process failed for this image, since this is required information.")
        return None
    try:
        timestamp = exif.extract_capture_time()
    except:
        print_error("Error, " + image +
                    " image capture time tag not in EXIF. Geotagging process failed for this image, since this is required information.")
        return None

    try:
        geotag_properties["MAPCaptureTime"] = datetime.datetime.strftime(
            timestamp, "%Y_%m_%d_%H_%M_%S_%f")[:-3]
    except:
        print_error("Error, {} image capture time tag incorrect format. Geotagging process failed for this image, since this is required information.".format(image))
        return None

    # optional fields
    try:
        geotag_properties["MAPAltitude"] = exif.extract_altitude()
    except:
        if verbose:
            print("Warning, image altitude tag not in EXIF.")
    try:
        heading = exif.extract_direction()
        if heading is None:
            heading = 0.0
        heading = normalize_bearing(heading + offset_angle)
        # bearing of the image
        geotag_properties["MAPCompassHeading"] = {"TrueHeading": heading,
                                                  "MagneticHeading": heading}
    except:
        if verbose:
            print("Warning, image direction tag not in EXIF.")

    return geotag_properties


def geotag_from_gopro_video(process_file_list,
                            import_path,
                            geotag_source_path,
                            offset_time,
                            offset_angle,
                            local_time,
                            sub_second_interval,
                            use_gps_start_time=False,
                            verbose=False):

    # for each video, create gpx trace and geotag the corresponding video
    # frames
    gopro_videos = uploader.get_video_file_list(geotag_source_path)
    for gopro_video in gopro_videos:
        gopro_video_filename = os.path.basename(gopro_video).replace(
            ".mp4", "").replace(".MP4", "")
        try:
            gpx_path = gpx_from_gopro(gopro_video)
            if not gpx_path or not os.path.isfile(gpx_path):
                raise Exception
        except Exception as e:
            print_error("Error, failed extracting data from gopro geotag source path {} due to {}, exiting...".format(
                gopro_video, e))
            continue

        process_file_sublist = [x for x in process_file_list if os.path.join(
            gopro_video_filename, gopro_video_filename + "_") in x]

        if not len(process_file_sublist):
            print_error("Error, no video frames extracted for video file {} in import_path {}".format(
                gopro_video, import_path))
            create_and_log_process_in_list(process_file_sublist,
                                           "geotag_process"
                                           "failed",
                                           verbose)
            continue

        geotag_from_gps_trace(process_file_sublist,
                              "gpx",
                              gpx_path,
                              offset_time,
                              offset_angle,
                              local_time,
                              sub_second_interval,
                              use_gps_start_time,
                              verbose)


def geotag_from_blackvue_video(process_file_list,
                               import_path,
                               geotag_source_path,
                               offset_time,
                               offset_angle,
                               local_time,
                               sub_second_interval,
                               use_gps_start_time=False,
                               verbose=False):

    # for each video, create gpx trace and geotag the corresponding video
    # frames
    blackvue_videos = uploader.get_video_file_list(geotag_source_path)
    for blackvue_video in blackvue_videos:
        blackvue_video_filename = os.path.basename(blackvue_video).replace(
            ".mp4", "").replace(".MP4", "")
        try:
            [gpx_path, is_stationary_video] = gpx_from_blackvue(
                blackvue_video, use_nmea_stream_timestamp=False)
            if not gpx_path or not os.path.isfile(gpx_path):
                raise Exception
        except Exception as e:
            print_error("Error, failed extracting data from blackvue geotag source path {} due to {}, exiting...".format(
                blackvue_video, e))
        if is_stationary_video:
            print_error("Warning: Skipping stationary video")
            continue
        process_file_sublist = [x for x in process_file_list if os.path.join(
            blackvue_video_filename, blackvue_video_filename + "_") in x]

        if not len(process_file_sublist):
            print_error("Error, no video frames extracted for video file {} in import_path {}".format(
                blackvue_video, import_path))
            create_and_log_process_in_list(process_file_sublist,
                                           "geotag_process"
                                           "failed",
                                           verbose)
            continue

        geotag_from_gps_trace(process_file_sublist,
                              "gpx",
                              gpx_path,
                              offset_time,
                              offset_angle,
                              local_time,
                              sub_second_interval,
                              use_gps_start_time,
                              verbose)


def geotag_from_gps_trace(process_file_list,
                          geotag_source,
                          geotag_source_path,
                          offset_time=0.0,
                          offset_angle=0.0,
                          local_time=False,
                          sub_second_interval=0.0,
                          use_gps_start_time=False,
                          verbose=False):
    # print time now to warn in case local_time
    if local_time:
        now = datetime.datetime.now(tzlocal())
        print("Your local timezone is {0}. If not, the geotags will be wrong."
              .format(now.strftime('%Y-%m-%d %H:%M:%S %Z')))
    else:
        # if not local time to be used, warn UTC will be used
        print("It is assumed that the image timestamps are in UTC. If not, try using the option --local_time.")

    # read gps file to get track locations
    if geotag_source == "gpx":
        gps_trace = get_lat_lon_time_from_gpx(geotag_source_path, local_time)
    elif geotag_source == "nmea":
        gps_trace = get_lat_lon_time_from_nmea(geotag_source_path, local_time)

    # Estimate capture time with sub-second precision, reading from image EXIF
    sub_second_times = estimate_sub_second_time(process_file_list,
                                                sub_second_interval)
    if not sub_second_times:
        print_error(
            "Error, capture times could not be estimated to sub second precision, images can not be geotagged.")
        create_and_log_process_in_list(process_file_list,
                                       "geotag_process"
                                       "failed",
                                       verbose)
        return

    if not gps_trace:
        print_error("Error, gps trace file {} was not read, images can not be geotagged.".format(
            geotag_source_path))
        create_and_log_process_in_list(process_file_list,
                                       "geotag_process",
                                       "failed",
                                       verbose)
        return

    if use_gps_start_time:
        # update offset time with the gps start time
        offset_time += (sorted(sub_second_times)
                        [0] - gps_trace[0][0]).total_seconds()
    for image, capture_time in tqdm(zip(process_file_list,
                                        sub_second_times), desc="Inserting gps data into image EXIF"):
        if not capture_time:
            print_error(
                "Error, capture time could not be extracted for image " + image)
            create_and_log_process(image,
                                   "geotag_process",
                                   "failed",
                                   verbose=verbose)
            continue

        geotag_properties = get_geotag_properties_from_gps_trace(
            image, capture_time, gps_trace, offset_angle, offset_time, verbose)

        create_and_log_process(image,
                               "geotag_process",
                               "success",
                               geotag_properties,
                               verbose)


def get_geotag_properties_from_gps_trace(image, capture_time, gps_trace, offset_angle=0.0, offset_time=0.0, verbose=False):
    capture_time = capture_time - \
        datetime.timedelta(seconds=offset_time)
    try:
        lat, lon, bearing, elevation = interpolate_lat_lon(gps_trace,
                                                           capture_time)
    except Exception as e:
        print("Warning, {}, interpolation of latitude and longitude failed for image {}".format(
            e, image))
        return None

    corrected_bearing = (bearing + offset_angle) % 360

    if lat != None and lon != None:
        geotag_properties = {"MAPLatitude": lat}
        geotag_properties["MAPLongitude"] = lon
    else:
        print("Warning, invalid latitude and longitude for image {}".format(image))
        return None

    geotag_properties["MAPCaptureTime"] = datetime.datetime.strftime(capture_time,
                                                                     "%Y_%m_%d_%H_%M_%S_%f")[:-3]
    if elevation:
        geotag_properties["MAPAltitude"] = elevation
    else:
        if verbose:
            print("Warning, image altitude tag not set.")
    if corrected_bearing:
        geotag_properties["MAPCompassHeading"] = {
            "TrueHeading": corrected_bearing, "MagneticHeading": corrected_bearing}
    else:
        if verbose:
            print("Warning, image direction tag not set.")
    return geotag_properties


def get_upload_param_properties(log_root, image, user_name, user_upload_token, user_permission_hash, user_signature_hash, user_key, verbose=False):

    if not os.path.isdir(log_root):
        print("Warning, sequence process has not been done for image " + image +
              ", therefore it will not be included in the upload params processing.")
        return None

    # check if geotag process was a success
    log_sequence_process_success = os.path.join(
        log_root, "sequence_process_success")
    if not os.path.isfile(log_sequence_process_success):
        print("Warning, sequence process failed for image " + image +
              ", therefore it will not be included in the upload params processing.")
        return None

    upload_params_process_success_path = os.path.join(log_root,
                                                      "upload_params_process_success")

    # load the sequence json
    sequence_process_json_path = os.path.join(log_root,
                                              "sequence_process.json")
    sequence_data = ""
    try:
        sequence_data = load_json(
            sequence_process_json_path)
    except:
        print("Warning, sequence data not read for image " + image +
              ", therefore it will not be included in the upload params processing.")
        return None

    if "MAPSequenceUUID" not in sequence_data:
        print("Warning, sequence uuid not in sequence data for image " + image +
              ", therefore it will not be included in the upload params processing.")
        return None

    sequence_uuid = sequence_data["MAPSequenceUUID"]

    if os.getenv("AWS_S3_ENDPOINT", None) is None:
        url = "https://s3-eu-west-1.amazonaws.com/mapillary.uploads.manual.images"
    else:
        url = "{}/{}".format(os.getenv("AWS_S3_ENDPOINT"),
                             "mtf-manual-uploads-images")

    upload_params = {
        "url": url,
        "permission": user_permission_hash,
        "signature": user_signature_hash,
        "key": user_name + "/" + sequence_uuid + "/",
        "aws_key": os.getenv("AWS_ACCESS_KEY_ID", "AKIAIJJIMLWVT6GBZQIQ")
    }

    try:
        settings_upload_hash = hashlib.sha256("%s%s%s" % (user_upload_token,
                                                          user_key,
                                                          base64.b64encode(image))).hexdigest()
        save_json({"MAPSettingsUploadHash": settings_upload_hash},
                  os.path.join(log_root, "settings_upload_hash.json"))
    except:
        print("Warning, settings upload hash not set for image " + image +
              ", therefore it will not be uploaded.")
        return None
    return upload_params


def get_final_mapillary_image_description(log_root, image, master_upload=False, verbose=False, skip_EXIF_insert=False, keep_original=False, overwrite_all_EXIF_tags=False, overwrite_EXIF_time_tag=False, overwrite_EXIF_gps_tag=False, overwrite_EXIF_direction_tag=False, overwrite_EXIF_orientation_tag=False):
    sub_commands = ["user_process", "geotag_process", "sequence_process",
                    "upload_params_process", "settings_upload_hash", "import_meta_data_process"]

    final_mapillary_image_description = {}
    for sub_command in sub_commands:
        sub_command_status = os.path.join(
            log_root, sub_command + "_failed")

        if os.path.isfile(sub_command_status) and sub_command != "import_meta_data_process":
            print("Warning, required {} failed for image ".format(sub_command) +
                  image)
            return None

        sub_command_data_path = os.path.join(
            log_root, sub_command + ".json")
        if not os.path.isfile(sub_command_data_path) and sub_command != "import_meta_data_process":
            if (sub_command == "settings_upload_hash" or sub_command == "upload_params_process") and master_upload:
                continue
            else:
                print("Warning, required {} did not result in a valid json file for image ".format(
                    sub_command) + image)
                return None
        if sub_command == "settings_upload_hash" or sub_command == "upload_params_process":
            continue
        try:
            sub_command_data = load_json(sub_command_data_path)
            if not sub_command_data:
                if verbose:
                    print(
                        "Warning, no data read from json file " + json_file)
                return None

            final_mapillary_image_description.update(sub_command_data)
        except:
            if sub_command == "import_meta_data_process":
                if verbose:
                    print("Warning, could not load json file " +
                          sub_command_data_path)
                continue
            else:
                if verbose:
                    print("Warning, could not load json file " +
                          sub_command_data_path)
                return None

    # a unique photo ID to check for duplicates in the backend in case the
    # image gets uploaded more than once
    final_mapillary_image_description['MAPPhotoUUID'] = str(
        uuid.uuid4())

    if skip_EXIF_insert:
        return final_mapillary_image_description

    # insert in the EXIF image description
    try:
        image_exif = ExifEdit(image)
    except:
        print_error("Error, image EXIF could not be loaded for image " + image)
        return None
    try:
        image_exif.add_image_description(
            final_mapillary_image_description)
    except:
        print_error(
            "Error, image EXIF tag Image Description could not be edited for image " + image)
        return None
    # also try to set time and gps so image can be placed on the map for testing and
    # qc purposes
    if overwrite_all_EXIF_tags:
        try:
            image_exif.add_date_time_original(datetime.datetime.strptime(
                final_mapillary_image_description["MAPCaptureTime"], '%Y_%m_%d_%H_%M_%S_%f'))
        except:
            pass
        try:
            image_exif.add_lat_lon(
                final_mapillary_image_description["MAPLatitude"], final_mapillary_image_description["MAPLongitude"])
        except:
            pass
        try:
            image_exif.add_direction(
                final_mapillary_image_description["MAPCompassHeading"]["TrueHeading"])
        except:
            pass
        try:
            if "MAPOrientation" in final_mapillary_image_description:
                image_exif.add_orientation(
                    final_mapillary_image_description["MAPOrientation"])
        except:
            pass
    else:
        if overwrite_EXIF_time_tag:
            try:
                image_exif.add_date_time_original(datetime.datetime.strptime(
                    final_mapillary_image_description["MAPCaptureTime"], '%Y_%m_%d_%H_%M_%S_%f'))
            except:
                pass
        if overwrite_EXIF_gps_tag:
            try:
                image_exif.add_lat_lon(
                    final_mapillary_image_description["MAPLatitude"], final_mapillary_image_description["MAPLongitude"])
            except:
                pass
        if overwrite_EXIF_direction_tag:
            try:
                image_exif.add_direction(
                    final_mapillary_image_description["MAPCompassHeading"]["TrueHeading"])
            except:
                pass
        if overwrite_EXIF_orientation_tag:
            try:
                if "MAPOrientation" in final_mapillary_image_description:
                    image_exif.add_orientation(
                        final_mapillary_image_description["MAPOrientation"])
            except:
                pass
    filename = image
    filename_keep_original = processed_images_rootpath(image)
    if os.path.isfile(filename_keep_original):
        os.remove(filename_keep_original)
    if keep_original:
        filename = filename_keep_original
        if not os.path.isdir(os.path.dirname(filename_keep_original)):
            os.makedirs(os.path.dirname(filename_keep_original))
    try:
        image_exif.write(filename=filename)
    except:
        print_error(
            "Error, image EXIF could not be written back for image " + image)
        return None

    return final_mapillary_image_description


def get_geotag_data(log_root, image, verbose=False):
    if not os.path.isdir(log_root):
        if verbose:
            print("Warning, no logs for image " + image)
        return None
    # check if geotag process was a success
    log_geotag_process_success = os.path.join(log_root,
                                              "geotag_process_success")
    if not os.path.isfile(log_geotag_process_success):
        print("Warning, geotag process failed for image " + image +
              ", therefore it will not be included in the sequence processing.")
        return None
    # load the geotag json
    geotag_process_json_path = os.path.join(log_root,
                                            "geotag_process.json")
    try:
        geotag_data = load_json(geotag_process_json_path)
        return geotag_data
    except:
        if verbose:
            print("Warning, geotag data not read for image " + image +
                  ", therefore it will not be included in the sequence processing.")
        return None


def format_orientation(orientation):
    '''
    Convert orientation from clockwise degrees to exif tag

    # see http://sylvana.net/jpegcrop/exif_orientation.html
    '''
    mapping = {
        0: 1,
        90: 8,
        180: 3,
        270: 6,
    }
    if orientation not in mapping:
        raise ValueError("Orientation value has to be 0, 90, 180, or 270")

    return mapping[orientation]


def load_json(file_path):
    try:
        with open(file_path, "rb") as f:
            dict = json.load(f)
        return dict
    except:
        return {}


def save_json(data, file_path):
    with open(file_path, "wb") as f:
        f.write(json.dumps(data, indent=4))


def update_json(data, file_path, process):
    original_data = load_json(file_path)
    original_data[process] = data
    save_json(original_data, file_path)


def get_process_file_list(import_path, process, rerun=False, verbose=False, skip_subfolders=False, root_dir=None):

    if not root_dir:
        root_dir = import_path

    process_file_list = []
    if skip_subfolders:
        process_file_list.extend(os.path.join(os.path.abspath(root_dir), file) for file in os.listdir(root_dir) if file.lower().endswith(
            ('jpg', 'jpeg', 'tif', 'tiff', 'pgm', 'pnm', 'gif')) and preform_process(os.path.join(root_dir, file), process, rerun))
    else:
        for root, dir, files in os.walk(import_path):
            if os.path.join(".mapillary", "logs") in root:
                continue
            process_file_list.extend(os.path.join(os.path.abspath(root), file) for file in files if preform_process(
                os.path.join(root, file), process, rerun) and file.lower().endswith(('jpg', 'jpeg', 'tif', 'tiff', 'pgm', 'pnm', 'gif')))

    inform_processing_start(root_dir,
                            len(process_file_list),
                            process)
    return sorted(process_file_list)


def get_process_status_file_list(import_path, process, status, skip_subfolders=False, root_dir=None):

    if not root_dir:
        root_dir = import_path

    status_process_file_list = []
    if skip_subfolders:
        status_process_file_list.extend(os.path.join(os.path.abspath(root_dir), file) for file in os.listdir(root_dir) if file.lower().endswith(
            ('jpg', 'jpeg', 'tif', 'tiff', 'pgm', 'pnm', 'gif')) and process_status(os.path.join(root_dir, file), process, status))
    else:
        for root, dir, files in os.walk(import_path):
            if os.path.join(".mapillary", "logs") in root:
                continue
            status_process_file_list.extend(os.path.join(os.path.abspath(root), file) for file in files if process_status(
                os.path.join(root, file), process, status) and file.lower().endswith(('jpg', 'jpeg', 'tif', 'tiff', 'pgm', 'pnm', 'gif')))

    return sorted(status_process_file_list)


def process_status(file_path, process, status):
    log_root = uploader.log_rootpath(file_path)
    process_status = os.path.join(log_root, process + "_" + status)
    return os.path.isfile(process_status)


def get_duplicate_file_list(import_path, skip_subfolders=False, root_dir=None):

    if not root_dir:
        root_dir = import_path
        
    duplicate_file_list = []
    if skip_subfolders:
        duplicate_file_list.extend(os.path.join(os.path.abspath(root_dir), file) for file in os.listdir(root_dir) if file.lower().endswith(
            ('jpg', 'jpeg', 'tif', 'tiff', 'pgm', 'pnm', 'gif')) and is_duplicate(os.path.join(root_dir, file)))
    else:
        for root, dir, files in os.walk(import_path):
            if os.path.join(".mapillary", "logs") in root:
                continue
            duplicate_file_list.extend(os.path.join(os.path.abspath(root), file) for file in files if is_duplicate(
                os.path.join(root, file)) and file.lower().endswith(('jpg', 'jpeg', 'tif', 'tiff', 'pgm', 'pnm', 'gif')))

    return sorted(duplicate_file_list)


def is_duplicate(file_path):
    log_root = uploader.log_rootpath(file_path)
    duplicate_flag_path = os.path.join(log_root, "duplicate")
    return os.path.isfile(duplicate_flag_path)


def preform_process(file_path, process, rerun=False):
    log_root = uploader.log_rootpath(file_path)
    process_succes = os.path.join(log_root, process + "_success")
    upload_succes = os.path.join(log_root, "upload_success")
    preform = not os.path.isfile(upload_succes) and (
        not os.path.isfile(process_succes) or rerun)
    return preform


def get_failed_process_file_list(import_path, process):

    failed_process_file_list = []
    for root, dir, files in os.walk(import_path):
        if os.path.join(".mapillary", "logs") in root:
            continue
        failed_process_file_list.extend(os.path.join(os.path.abspath(root), file) for file in files if failed_process(
            os.path.join(root, file), process) and file.lower().endswith(('jpg', 'jpeg', 'tif', 'tiff', 'pgm', 'pnm', 'gif')))

    return sorted(failed_process_file_list)


def failed_process(file_path, process):
    log_root = uploader.log_rootpath(file_path)
    process_failed = os.path.join(log_root, process + "_failed")
    process_failed_true = os.path.isfile(process_failed)
    return process_failed_true


def processed_images_rootpath(filepath):
    return os.path.join(os.path.dirname(filepath), ".mapillary", "processed_images", os.path.basename(filepath))


def video_upload(video_file, import_path, verbose=False):
    log_root = uploader.log_rootpath(video_file)
    import_paths = video_import_paths(video_file)
    if not os.path.isdir(import_path):
        os.makedirs(import_path)
    if import_path not in import_paths:
        import_paths.append(import_path)
    else:
        print("Warning, {} has already been sampled into {}, please make sure all the previously sampled frames are deleted, otherwise the alignment might be incorrect".format(video_file, import_path))
    for video_import_path in import_paths:
        if os.path.isdir(video_import_path):
            if len(uploader.get_success_upload_file_list(video_import_path)):
                if verbose:
                    print("no")
                return 1
    return 0


def create_and_log_video_process(video_file, import_path):
    log_root = uploader.log_rootpath(video_file)
    if not os.path.isdir(log_root):
        os.makedirs(log_root)
    # set the log flags for process
    log_process = os.path.join(
        log_root, "video_process.json")
    import_paths = video_import_paths(video_file)
    if import_path in import_paths:
        return
    import_paths.append(import_path)
    video_process = load_json(log_process)
    video_process.update({"sample_paths": import_paths})
    save_json(video_process, log_process)


def video_import_paths(video_file):
    log_root = uploader.log_rootpath(video_file)
    if not os.path.isdir(log_root):
        return []
    log_process = os.path.join(
        log_root, "video_process.json")
    if not os.path.isfile(log_process):
        return []
    video_process = load_json(log_process)
    if "sample_paths" in video_process:
        return video_process["sample_paths"]
    return []


def create_and_log_process_in_list(process_file_list,
                                   process,
                                   status,
                                   verbose=False,
                                   mapillary_description={}):
    for image in tqdm(process_file_list, desc="Logging"):
        create_and_log_process(image,
                               process,
                               status,
                               mapillary_description,
                               verbose)


def create_and_log_process(image, process, status, mapillary_description={}, verbose=False):
    # set log path
    log_root = uploader.log_rootpath(image)
    # make all the dirs if not there
    if not os.path.isdir(log_root):
        os.makedirs(log_root)
    # set the log flags for process
    log_process = os.path.join(
        log_root, process)
    log_process_succes = log_process + "_success"
    log_process_failed = log_process + "_failed"
    log_MAPJson = os.path.join(log_root, process + ".json")

    if status == "success" and not mapillary_description:
        status = "failed"
    elif status == "success":
        try:
            save_json(mapillary_description, log_MAPJson)
            open(log_process_succes, "w").close()
            open(log_process_succes + "_" +
                 str(time.strftime("%Y_%m_%d_%H_%M_%S", time.gmtime())), "w").close()
            # if there is a failed log from before, remove it
            if os.path.isfile(log_process_failed):
                os.remove(log_process_failed)
        except:
            # if the image description could not have been written to the
            # filesystem, log failed
            print_error("Error, " + process +
                        " logging failed for image " + image)
            status = "failed"

    if status == "failed":
        open(log_process_failed, "w").close()
        open(log_process_failed + "_" +
             str(time.strftime("%Y_%m_%d_%H_%M_%S", time.gmtime())), "w").close()
        # if there is a success log from before, remove it
        if os.path.isfile(log_process_succes):
            os.remove(log_process_succes)
        # if there is meta data from before, remove it
        if os.path.isfile(log_MAPJson):
            if verbose:
                print("Warning, {} in this run has failed, previously generated properties will be removed.".format(
                    process))
            os.remove(log_MAPJson)

    decoded_image = force_decode(image)

    ipc.send(
        process,
        {'image': decoded_image, 'status': status, 'description': mapillary_description})


def user_properties(user_name,
                    import_path,
                    process_file_list,
                    organization_username=None,
                    organization_key=None,
                    private=False,
                    verbose=False):
    # basic
    try:
        user_properties = uploader.authenticate_user(user_name)
    except:
        print_error("Error, user authentication failed for user " + user_name)
        print("Make sure your user credentials are correct, user authentication is required for images to be uploaded to Mapillary.")
        return None
    if not user_properties:
        print_error("Error, user authentication failed for user " + user_name)
        print("Make sure your user credentials are correct, user authentication is required for images to be uploaded to Mapillary.")
        return None
    # organization validation
    if organization_username or organization_key:
        organization_key = process_organization(user_properties,
                                                organization_username,
                                                organization_key,
                                                private)
        user_properties.update(
            {'MAPOrganizationKey': organization_key, 'MAPPrivate': private})

    # remove uneeded credentials
    if "user_upload_token" in user_properties:
        del user_properties["user_upload_token"]
    if "user_permission_hash" in user_properties:
        del user_properties["user_permission_hash"]
    if "user_signature_hash" in user_properties:
        del user_properties["user_signature_hash"]

    return user_properties


def user_properties_master(user_name,
                           import_path,
                           process_file_list,
                           organization_key=None,
                           private=False,
                           verbose=False):

    try:
        master_key = uploader.get_master_key()
    except:
        print_error("Error, no master key found.")
        print("If you are a user, run the process script without the --master_upload, if you are a Mapillary employee, make sure you have the master key in your config file.")
        return None

    user_properties = {"MAPVideoSecure": master_key}
    user_properties["MAPSettingsUsername"] = user_name
    try:
        user_key = uploader.get_user_key(user_name)
    except:
        print_error("Error, no user key obtained for the user name " + user_name +
                    ", check if the user name is spelled correctly and if the master key is correct")
        return None
    if user_key:
        user_properties['MAPSettingsUserKey'] = user_key
    else:
        return None

    if organization_key:
        user_properties.update(
            {'MAPOrganizationKey': organization_key})
        if private:
            user_properties.update(
                {'MAPPrivate': private})

    return user_properties


def process_organization(user_properties, organization_username=None, organization_key=None, private=False):
    if not "user_upload_token" in user_properties or not "MAPSettingsUserKey" in user_properties:
        print_error(
            "Error, can not authenticate to validate organization import, upload token or user key missing in the config.")
        sys.exit(1)
    user_key = user_properties["MAPSettingsUserKey"]
    user_upload_token = user_properties["user_upload_token"]
    if not organization_key and organization_username:
        try:
            organization_key = uploader.get_organization_key(user_key,
                                                             organization_username,
                                                             user_upload_token)
        except:
            print_error("Error, could not obtain organization key, exiting...")
            sys.exit(1)

    # validate key
    try:
        uploader.validate_organization_key(user_key,
                                           organization_key,
                                           user_upload_token)
    except:
        print_error("Error, organization key validation failed, exiting...")
        sys.exit(1)

    # validate privacy
    try:
        uploader.validate_organization_privacy(user_key,
                                               organization_key,
                                               private,
                                               user_upload_token)
    except:
        print_error("Error, organization privacy validation failed, exiting...")
        sys.exit(1)

    return organization_key


def inform_processing_start(import_path, len_process_file_list, process, skip_subfolders=False):

    total_file_list = uploader.get_total_file_list(
        import_path, skip_subfolders)
    print("Running {} for {} images, skipping {} images.".format(process,
                                                                 len_process_file_list,
                                                                 len(total_file_list) - len_process_file_list))


def load_geotag_points(process_file_list, verbose=False):

    file_list = []
    capture_times = []
    lats = []
    lons = []
    directions = []

    for image in tqdm(process_file_list, desc="Loading geotag points"):
        log_root = uploader.log_rootpath(image)
        geotag_data = get_geotag_data(log_root,
                                      image,
                                      verbose)
        if not geotag_data:
            create_and_log_process(image,
                                   "sequence_process",
                                   "failed",
                                   verbose=verbose)
            continue
        # assume all data needed available from this point on
        file_list.append(image)
        capture_times.append(datetime.datetime.strptime(geotag_data["MAPCaptureTime"],
                                                        '%Y_%m_%d_%H_%M_%S_%f'))
        lats.append(geotag_data["MAPLatitude"])
        lons.append(geotag_data["MAPLongitude"])
        directions.append(geotag_data["MAPCompassHeading"]["TrueHeading"]
                          ) if "MAPCompassHeading" in geotag_data else directions.append(0.0)

        # remove previously created duplicate flags
        duplicate_flag_path = os.path.join(log_root,
                                           "duplicate")
        if os.path.isfile(duplicate_flag_path):
            os.remove(duplicate_flag_path)

    return file_list, capture_times, lats, lons, directions


def split_sequences(capture_times, lats, lons, file_list, directions, cutoff_time, cutoff_distance, verbose=False):

    sequences = []
    # sort based on time
    sort_by_time = zip(capture_times,
                       file_list,
                       lats,
                       lons,
                       directions)
    sort_by_time.sort()
    capture_times, file_list, lats, lons, directions = [
        list(x) for x in zip(*sort_by_time)]
    latlons = zip(lats,
                  lons)

    # initialize first sequence
    sequence_index = 0
    sequences.append({"file_list": [
        file_list[0]], "directions": [directions[0]], "latlons": [latlons[0]], "capture_times": [capture_times[0]]})

    if len(file_list) >= 1:
        # diff in capture time
        capture_deltas = [
            t2 - t1 for t1, t2 in zip(capture_times, capture_times[1:])]

        # distance between consecutive images
        distances = [gps_distance(ll1, ll2)
                     for ll1, ll2 in zip(latlons, latlons[1:])]

        # if cutoff time is given use that, else assume cutoff is
        # 1.5x median time delta
        if cutoff_time is None:
            if verbose:
                print(
                    "Warning, sequence cut-off time is None and will therefore be derived based on the median time delta between the consecutive images.")
            median = sorted(capture_deltas)[
                len(capture_deltas) // 2]
            if type(median) is not int:
                median = median.total_seconds()
            cutoff_time = 1.5 * median
        else:
            cutoff_time = float(cutoff_time)
        cut = 0
        for i, filepath in enumerate(file_list[1:]):
            cut_time = capture_deltas[i].total_seconds(
            ) > cutoff_time
            cut_distance = distances[i] > cutoff_distance
            if cut_time or cut_distance:
                cut += 1
                # delta too big, start new sequence
                sequence_index += 1
                sequences.append({"file_list": [
                    filepath], "directions": [directions[1:][i]], "latlons": [latlons[1:][i]], "capture_times": [capture_times[1:][i]]})
                if verbose:
                    if cut_distance:
                        print('Cut {}: Delta in distance {} meters is bigger than cutoff_distance {} meters at {}'.format(
                            cut, distances[i], cutoff_distance, file_list[i + 1]))
                    elif cut_time:
                        print('Cut {}: Delta in time {} seconds is bigger then cutoff_time {} seconds at {}'.format(
                            cut, capture_deltas[i].total_seconds(), cutoff_time, file_list[i + 1]))
            else:
                # delta not too big, continue with current
                # group
                sequences[sequence_index]["file_list"].append(
                    filepath)
                sequences[sequence_index]["directions"].append(
                    directions[1:][i])
                sequences[sequence_index]["latlons"].append(
                    latlons[1:][i])
                sequences[sequence_index]["capture_times"].append(
                    capture_times[1:][i])
    return sequences


def interpolate_timestamp(capture_times):
    '''
    Interpolate time stamps in case of identical timestamps
    '''
    timestamps = []
    num_file = len(capture_times)

    time_dict = OrderedDict()

    if num_file < 2:
        return capture_times

    # trace identical timestamps (always assume capture_times is sorted)
    time_dict = OrderedDict()
    for i, t in enumerate(capture_times):
        if t not in time_dict:
            time_dict[t] = {
                "count": 0,
                "pointer": 0
            }

            interval = 0
            if i != 0:
                interval = (t - capture_times[i - 1]).total_seconds()
                time_dict[capture_times[i - 1]]["interval"] = interval

        time_dict[t]["count"] += 1

    if len(time_dict) >= 2:
        # set time interval as the last available time interval
        time_dict[time_dict.keys()[-1]
                  ]["interval"] = time_dict[time_dict.keys()[-2]]["interval"]
    else:
        # set time interval assuming capture interval is 1 second
        time_dict[time_dict.keys()[0]]["interval"] = time_dict[time_dict.keys()[
            0]]["count"] * 1.

    # interpolate timestamps
    for t in capture_times:
        d = time_dict[t]
        s = datetime.timedelta(
            seconds=d["pointer"] * d["interval"] / float(d["count"]))
        updated_time = t + s
        time_dict[t]["pointer"] += 1
        timestamps.append(updated_time)

    return timestamps


def get_images_geotags(process_file_list):
    geotags = []
    missing_geotags = []
    for image in tqdm(sorted(process_file_list), desc="Reading gps data"):
        exif = ExifRead(image)
        timestamp = exif.extract_capture_time()
        lon, lat = exif.extract_lon_lat()
        altitude = exif.extract_altitude()
        if timestamp and lon and lat:
            geotags.append((timestamp, lat, lon, altitude))
            continue
        if timestamp and (not lon or not lat):
            missing_geotags.append((image, timestamp))
        else:
            print_error(
                "Error image {} does not have captured time.".format(image))
    return geotags, missing_geotags<|MERGE_RESOLUTION|>--- conflicted
+++ resolved
@@ -54,7 +54,6 @@
     T = datetime.timedelta(seconds=interval)
     t = int(1/interval)
     sub_second_time = [None] * len(files)
-<<<<<<< HEAD
 
 
     for i, f in tqdm(enumerate(files), desc="Estimating subsecond time"):
@@ -77,28 +76,6 @@
     return sub_second_time
 
     '''
-=======
-    
-    for i, f in tqdm(enumerate(files), desc="Estimating subsecond time"):
-        m = exif_time(f)
-        nf = int(f.rstrip(".jpg")[-6:])-1
->>>>>>> cad7fb80
-        if not m:
-            pass      #?
-        if not nf:      #first file in the folders
-            nf0 = nf
-            m0 = m
-            j = 1
-            sub_second_time[i] = m
-        elif nf == nf0+j:       #and m == m0?
-            sub_second_time[i] = m + T*(j%t)
-            j += 1
-        else:
-            print('Interval not compatible with EXIF times')
-            return None
-    
-    return sub_second_time
-    '''
         if i == 0:
             smin = m
             smax = m + onesecond
@@ -116,10 +93,6 @@
         s = smin + (smax - smin) / 2
         return [s + T * i for i in range(len(files))]
     '''
-<<<<<<< HEAD
-
-=======
->>>>>>> cad7fb80
 
 def geotag_from_exif(process_file_list,
                      import_path,
