--- conflicted
+++ resolved
@@ -58,11 +58,7 @@
 
         # geotagging
         parser.add_argument('--geotag_source', help='Provide the source of date/time and gps information needed for geotagging.', action='store',
-<<<<<<< HEAD
-                            choices=['exif', 'gpx', 'gopro_video', 'blackvue'], default="exif", required=False)
-=======
-                            choices=['exif', 'gpx', 'gopro_video', 'nmea'], default="exif", required=False)
->>>>>>> 4a66eedf
+                            choices=['exif', 'gpx', 'gopro_video', 'nmea', 'blackvue'], default="exif", required=False)
         parser.add_argument(
             '--geotag_source_path', help='Provide the path to the file source of date/time and gps information needed for geotagging.', action='store',
             default=None, required=False)
