
from mapillary_tools import process_video
from mapillary_tools.process_geotag_properties import process_geotag_properties


class Command:
    name = 'extract_geotag_data'
    help = "Process unit tool : Extract and process time and location properties."

    def add_basic_arguments(self, parser):
        parser.add_argument(
            '--rerun', help='rerun the processing', action='store_true', required=False)
        parser.add_argument(
            '--skip_subfolders', help='Skip all subfolders and import only the images in the given directory path.', action='store_true', default=False, required=False)

    def add_advanced_arguments(self, parser):
        parser.add_argument('--geotag_source', help='Provide the source of date/time and gps information needed for geotagging.', action='store',
                            choices=['exif', 'gpx', 'gopro_videos', 'nmea', "blackvue_videos", 'garmin_fit'], default="exif", required=False)
        parser.add_argument(
            '--geotag_source_path', help='Provide the path to the file source of date/time and gps information needed for geotagging.', action='store',
            default=None, required=False)
        parser.add_argument(
            '--local_time', help='Assume image timestamps are in your local time', action='store_true', default=False, required=False)
        parser.add_argument('--sub_second_interval',
                            help='Sub second time between shots. Used to set image times with sub-second precision',
                            type=float, default=0.0, required=False)
        parser.add_argument('--offset_time', default=0., type=float,
                            help='time offset between the camera and the gps device, in seconds.', required=False)
        parser.add_argument('--offset_angle', default=0., type=float,
                            help='offset camera angle (90 for right facing, 180 for rear facing, -90 for left facing)', required=False)
        parser.add_argument("--use_gps_start_time",
                            help="Use GPS trace starting time in case of derivating timestamp from filename.", action="store_true", default=False, required=False)

    def run(self, args):
<<<<<<< HEAD
        vars_args = vars(args)
=======
        vars_args=vars(args)
>>>>>>> 080d7373
        if "geotag_source" in vars_args and vars_args["geotag_source"] == 'blackvue_videos' and ("device_make" not in vars_args or ("device_make" in vars_args and not vars_args["device_make"])):
            vars_args["device_make"] = "Blackvue"
        if "device_make" in vars_args and vars_args["device_make"] and vars_args["device_make"].lower() == "blackvue":
            vars_args["duplicate_angle"] = 360
        process_geotag_properties(**vars(args))<|MERGE_RESOLUTION|>--- conflicted
+++ resolved
@@ -32,11 +32,7 @@
                             help="Use GPS trace starting time in case of derivating timestamp from filename.", action="store_true", default=False, required=False)
 
     def run(self, args):
-<<<<<<< HEAD
-        vars_args = vars(args)
-=======
         vars_args=vars(args)
->>>>>>> 080d7373
         if "geotag_source" in vars_args and vars_args["geotag_source"] == 'blackvue_videos' and ("device_make" not in vars_args or ("device_make" in vars_args and not vars_args["device_make"])):
             vars_args["device_make"] = "Blackvue"
         if "device_make" in vars_args and vars_args["device_make"] and vars_args["device_make"].lower() == "blackvue":
