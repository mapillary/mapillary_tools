--- conflicted
+++ resolved
@@ -14,8 +14,6 @@
    * [Misc](#misc)
 <!--te-->
 
-
-
 ## Dependencies
 
 * [exifread]
@@ -30,13 +28,7 @@
 
 ### Basic Setup
 
-<<<<<<< HEAD
-You will need to have [python>2.7](https://www.python.org/downloads/release/python-2715/), [pip>=10.0.1](https://pip.pypa.io/en/stable/installing/) and [git](https://git-scm.com/downloads) installed. To install `mapillary_tools` on MacOSX, Ubuntu, or Windows, run:
-
-	pip install git+https://github.com/mapillary/mapillary_tools
-=======
 You will need to have [python>2.7](https://www.python.org/downloads/release/python-2715/), [pip>=10.0.1](https://pip.pypa.io/en/stable/installing/) and [git](https://git-scm.com/downloads) installed. Then you need to 
->>>>>>> 658947b3
 
 #### Install Piexif
 `mapillary_tools` uses a fork of the original Piexif which needs to be installed by running:
@@ -47,7 +39,7 @@
 
 To install `mapillary_tools` on MacOSX, Ubuntu, or Windows, run:
 
-	pip install git+https://github.com/mapillary/mapillary_tools@mapillary_tools_v2
+	pip install git+https://github.com/mapillary/mapillary_tools
 
 which will enables processing and uploading of images. Note that the commands should either be run in [`virtualenv`](https://virtualenv.pypa.io/en/stable/installation/) or as `sudo`.
 
